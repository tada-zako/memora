--- conflicted
+++ resolved
@@ -1,165 +1,3 @@
-<<<<<<< HEAD
-<template>
-  <div
-    v-if="show"
-    class="fixed inset-0 bg-black bg-opacity-50 flex items-center justify-center"
-    style="z-index: 9999"
-    @click.self="closeModal"
-  >
-    <div class="bg-white rounded-lg shadow-lg max-w-md w-full mx-4">
-      <!-- 模态框头部 -->
-      <div class="flex items-center justify-between p-6 border-b border-gray-200">
-        <h3 class="text-lg font-semibold text-gray-900">发布到社区</h3>
-        <button class="text-gray-400 hover:text-gray-600 transition-colors" @click="closeModal">
-          <XIcon class="w-5 h-5" />
-        </button>
-      </div>
-
-      <!-- 模态框内容 -->
-      <div class="p-6">
-        <!-- 成功提示 -->
-        <div v-if="successMessage" class="mb-4 text-green-600 text-center font-semibold">
-          {{ successMessage }}
-        </div>
-
-        <div class="mb-4">
-          <label class="block text-sm font-medium text-gray-700 mb-2"> 分享描述 (可选) </label>
-          <textarea
-            v-model="description"
-            placeholder="分享一些想法或心得..."
-            class="w-full p-3 border border-gray-300 rounded-lg focus:ring-2 focus:ring-blue-500 focus:border-transparent resize-none"
-            rows="4"
-            maxlength="500"
-          ></textarea>
-          <div class="text-xs text-gray-500 mt-1 text-right">{{ description.length }}/500</div>
-        </div>
-      </div>
-
-      <!-- 模态框底部 -->
-      <div class="flex items-center justify-end gap-3 p-6 border-t border-gray-200">
-        <button
-          :disabled="loading"
-          class="px-4 py-2 bg-white text-black border border-black rounded-lg hover:bg-gray-100 transition-colors font-medium"
-          @click="closeModal"
-        >
-          取消
-        </button>
-        <button
-          class="px-4 py-2 bg-black text-white rounded-lg hover:bg-gray-900 transition-colors font-medium disabled:opacity-50 disabled:cursor-not-allowed flex items-center gap-2"
-          :disabled="loading"
-          @click="handlePublish"
-        >
-          <span
-            v-if="loading"
-            class="w-4 h-4 border-2 border-white border-t-transparent rounded-full animate-spin"
-          ></span>
-          {{ loading ? '发布中...' : '发布到社区' }}
-        </button>
-      </div>
-    </div>
-  </div>
-</template>
-
-<script setup>
-import { ref, watch } from 'vue'
-import { X as XIcon } from 'lucide-vue-next'
-import { createPost } from '../services/community'
-
-const props = defineProps({
-  show: {
-    type: Boolean,
-    default: false
-  },
-  collectionId: {
-    type: [String, Number],
-    required: true
-  }
-})
-
-const emit = defineEmits(['close', 'success'])
-
-const description = ref('')
-const loading = ref(false)
-const successMessage = ref('')
-
-// 监听模态框显示状态，重置表单和提示
-watch(
-  () => props.show,
-  (newVal) => {
-    if (newVal) {
-      description.value = ''
-      loading.value = false
-      successMessage.value = ''
-    }
-  }
-)
-
-const closeModal = () => {
-  if (!loading.value) {
-    emit('close')
-  }
-}
-
-const handlePublish = async () => {
-  if (loading.value) return
-
-  try {
-    loading.value = true
-
-    const result = await createPost(parseInt(props.collectionId), description.value.trim() || null)
-
-    emit('success', result)
-    successMessage.value = '已成功发布到社区！'
-    // 保持 loading 为 true，禁止再次点击
-    setTimeout(() => {
-      loading.value = false
-      closeModal()
-    }, 1500)
-    return // 不再执行 finally 的 closeModal
-  } catch (error) {
-    console.error('发布失败:', error)
-
-    // 显示错误提示
-    let errorMessage = '发布失败，请稍后重试'
-    if (error.detail) {
-      errorMessage = error.detail
-    } else if (error.message) {
-      errorMessage = error.message
-    }
-
-    alert(errorMessage) // 简单的错误提示，可以替换为更好的提示组件
-  } finally {
-    // 只有未成功时才关闭和重置 loading
-    if (!successMessage.value) {
-      loading.value = false
-      closeModal()
-    }
-  }
-}
-</script>
-
-<style scoped>
-/* 动画效果 */
-.modal-enter-active,
-.modal-leave-active {
-  transition: opacity 0.3s ease;
-}
-
-.modal-enter-from,
-.modal-leave-to {
-  opacity: 0;
-}
-
-.modal-enter-active .modal-content,
-.modal-leave-active .modal-content {
-  transition: transform 0.3s ease;
-}
-
-.modal-enter-from .modal-content,
-.modal-leave-to .modal-content {
-  transform: scale(0.9);
-}
-=======
 <template>
   <div 
     v-if="show" 
@@ -327,5 +165,4 @@
 .modal-leave-to .modal-content {
   transform: scale(0.9);
 }
->>>>>>> 740f3361
 </style>