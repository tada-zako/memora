<template>
  <div
    v-if="show"
<<<<<<< HEAD
    class="fixed inset-0 bg-black bg-opacity-50 flex items-center justify-center"
=======
    class="fixed inset-0 bg-inverse bg-opacity-50 flex items-center justify-center"
>>>>>>> 33b348aa
    style="z-index: 9999"
    @click.self="closeModal"
  >
    <div class="bg-primary rounded-lg shadow-lg max-w-md w-full mx-4">
      <!-- 模态框头部 -->
<<<<<<< HEAD
      <div class="flex items-center justify-between p-6 border-b border-gray-200">
        <h3 class="text-lg font-semibold text-gray-900">{{ t('community.publishToCommunity') }}</h3>
        <button @click="closeModal" class="text-gray-400 hover:text-gray-600 transition-colors">
=======
      <div class="flex items-center justify-between p-6 border-b border-muted-border">
        <h3 class="text-lg font-semibold text-accent-text">
          {{ t('community.publishToCommunity') }}
        </h3>
        <button
          class="text-primary-text hover:text-primary-text transition-colors"
          @click="closeModal"
        >
>>>>>>> 33b348aa
          <XIcon class="w-5 h-5" />
        </button>
      </div>

      <!-- 模态框内容 -->
      <div class="p-6">
        <!-- 成功提示 -->
        <div v-if="successMessage" class="mb-4 text-green-600 text-center font-semibold">
          {{ successMessage }}
        </div>

        <div class="mb-4">
          <label class="block text-sm font-medium text-primary-text mb-2">
            {{ t('community.shareDescription') }}
          </label>
          <textarea
            v-model="description"
            :placeholder="t('community.sharePlaceholder')"
            class="w-full p-3 border border-muted-border rounded-lg focus:ring-2 focus:ring-blue-500 focus:border-transparent resize-none"
            rows="4"
            maxlength="500"
          ></textarea>
<<<<<<< HEAD
          <div class="text-xs text-gray-500 mt-1 text-right">{{ description.length }}/500</div>
=======
          <div class="text-xs text-primary-text mt-1 text-right">{{ description.length }}/500</div>
>>>>>>> 33b348aa
        </div>
      </div>

      <!-- 模态框底部 -->
      <div class="flex items-center justify-end gap-3 p-6 border-t border-muted-border">
        <button
          class="px-4 py-2 bg-primary text-accent-text border border-black rounded-lg hover:bg-muted transition-colors font-medium"
          :disabled="loading"
          @click="closeModal"
        >
          {{ t('community.cancel') }}
        </button>
        <button
          :disabled="loading"
          class="px-4 py-2 bg-inverse text-muted-text rounded-lg hover:bg-accent transition-colors font-medium disabled:opacity-50 disabled:cursor-not-allowed flex items-center gap-2"
          @click="handlePublish"
        >
          <span
            v-if="loading"
            class="w-4 h-4 border-2 border-white border-t-transparent rounded-full animate-spin"
          ></span>
          {{ loading ? t('community.publishing') : t('community.publish') }}
        </button>
      </div>
    </div>
  </div>
</template>

<script setup>
import { ref, watch } from 'vue'
import { X as XIcon } from 'lucide-vue-next'
import { createPost } from '@/api'
import { useI18n } from 'vue-i18n'

const { t } = useI18n()

const props = defineProps({
  show: {
    type: Boolean,
    default: false
  },
  collectionId: {
    type: [String, Number],
    required: true
  }
})

const emit = defineEmits(['close', 'success'])

const description = ref('')
const loading = ref(false)
const successMessage = ref('')

// 监听模态框显示状态，重置表单和提示
watch(
  () => props.show,
  (newVal) => {
    if (newVal) {
      description.value = ''
      loading.value = false
      successMessage.value = ''
    }
  }
)

const closeModal = () => {
  if (!loading.value) {
    emit('close')
  }
}

const handlePublish = async () => {
  if (loading.value) return

  try {
    loading.value = true

    const result = await createPost(parseInt(props.collectionId), description.value.trim() || null)

    if (result) {
      emit('success', result)
      successMessage.value = t('community.publishSuccess')
      // 保持 loading 为 true，禁止再次点击
      setTimeout(() => {
        loading.value = false
        closeModal()
      }, 1500)
      return // 不再执行 finally 的 closeModal
    }
  } catch (error) {
    console.error('发布失败:', error)

    // 显示错误提示
    let errorMessage = t('community.publishFailed')
    if (error.detail) {
      errorMessage = error.detail
    } else if (error.message) {
      errorMessage = error.message
    }

    alert(errorMessage) // 简单的错误提示，可以替换为更好的提示组件
  } finally {
    // 只有未成功时才关闭和重置 loading
    if (!successMessage.value) {
      loading.value = false
      closeModal()
    }
  }
}
</script>

<style scoped>
/* 动画效果 */
.modal-enter-active,
.modal-leave-active {
  transition: opacity 0.3s ease;
}

.modal-enter-from,
.modal-leave-to {
  opacity: 0;
}

.modal-enter-active .modal-content,
.modal-leave-active .modal-content {
  transition: transform 0.3s ease;
}

.modal-enter-from .modal-content,
.modal-leave-to .modal-content {
  transform: scale(0.9);
}
</style><|MERGE_RESOLUTION|>--- conflicted
+++ resolved
@@ -1,21 +1,15 @@
 <template>
   <div
     v-if="show"
-<<<<<<< HEAD
-    class="fixed inset-0 bg-black bg-opacity-50 flex items-center justify-center"
-=======
+
     class="fixed inset-0 bg-inverse bg-opacity-50 flex items-center justify-center"
->>>>>>> 33b348aa
+
     style="z-index: 9999"
     @click.self="closeModal"
   >
     <div class="bg-primary rounded-lg shadow-lg max-w-md w-full mx-4">
       <!-- 模态框头部 -->
-<<<<<<< HEAD
-      <div class="flex items-center justify-between p-6 border-b border-gray-200">
-        <h3 class="text-lg font-semibold text-gray-900">{{ t('community.publishToCommunity') }}</h3>
-        <button @click="closeModal" class="text-gray-400 hover:text-gray-600 transition-colors">
-=======
+
       <div class="flex items-center justify-between p-6 border-b border-muted-border">
         <h3 class="text-lg font-semibold text-accent-text">
           {{ t('community.publishToCommunity') }}
@@ -24,7 +18,7 @@
           class="text-primary-text hover:text-primary-text transition-colors"
           @click="closeModal"
         >
->>>>>>> 33b348aa
+
           <XIcon class="w-5 h-5" />
         </button>
       </div>
@@ -47,11 +41,9 @@
             rows="4"
             maxlength="500"
           ></textarea>
-<<<<<<< HEAD
-          <div class="text-xs text-gray-500 mt-1 text-right">{{ description.length }}/500</div>
-=======
+
           <div class="text-xs text-primary-text mt-1 text-right">{{ description.length }}/500</div>
->>>>>>> 33b348aa
+
         </div>
       </div>
 
