--- conflicted
+++ resolved
@@ -141,31 +141,24 @@
 
     <!-- Main Content -->
     <main class="max-w-6xl px-6 py-6 flex-1 min-h-0">
-<<<<<<< HEAD
-      <div v-if="loading" class="text-center py-16 text-gray-500">
-=======
+
       <div v-if="loading" class="text-center py-16 text-primary-text">
->>>>>>> 33b348aa
+
         {{ t('collection.loading') }}
       </div>
       <div v-else class="h-full">
         <div v-if="filteredCollections.length === 0" class="text-center py-16">
-<<<<<<< HEAD
-          <BookmarkIcon class="w-16 h-16 text-gray-300 mx-auto mb-4" />
-          <h3 class="text-lg font-medium text-gray-900 mb-2">
-=======
+
           <BookmarkIcon class="w-16 h-16 text-muted-text mx-auto mb-4" />
           <h3 class="text-lg font-medium text-accent-text mb-2">
->>>>>>> 33b348aa
+
             {{
               searchQuery ? t('collection.noMatchingCollections') : t('collection.noCollections')
             }}
           </h3>
-<<<<<<< HEAD
-          <p class="text-gray-500">
-=======
+
           <p class="text-primary-text">
->>>>>>> 33b348aa
+
             {{
               searchQuery
                 ? t('collection.tryDifferentSearch')
@@ -218,11 +211,9 @@
                     class="mt-4 pt-4 border-t border-muted-border"
                   >
                     <div class="flex items-center gap-2">
-<<<<<<< HEAD
-                      <span class="text-xs text-gray-500 truncate">{{
-=======
+
                       <span class="text-xs text-primary-text truncate">{{
->>>>>>> 33b348aa
+
                         t('collection.attachmentId', { id: item.details.attachment })
                       }}</span>
                     </div>
@@ -238,29 +229,16 @@
                 <div class="flex items-center justify-between p-4 flex-shrink-0">
                   <div class="flex items-center gap-2">
                     <Sparkles class="w-6 h-6" fill="#4577e5" style="color: #4577e5" />
-<<<<<<< HEAD
-                    <h1 class="text-2xl font-semibold text-black">
-=======
                     <h1 class="text-2xl font-semibold text-accent-text">
->>>>>>> 33b348aa
                       {{ showAskAIPanel ? t('collection.askAI') : t('collection.aiOverview') }}
                     </h1>
                   </div>
 
                   <!-- 关闭 -->
                   <button
-<<<<<<< HEAD
-                    @click="
-                      selectedCollection = null
-                      showAskAIPanel = false
-                    "
-                    class="text-gray-500 hover:text-gray-700 focus:outline-none"
-                    :title="t('collection.close')"
-=======
                     class="text-primary-text hover:text-primary-text focus:outline-none"
                     :title="t('collection.close')"
                     @click="((selectedCollection = null), (showAskAIPanel = false))"
->>>>>>> 33b348aa
                   >
                     <svg
                       class="w-6 h-6"
@@ -302,19 +280,10 @@
                     </div>
 
                     <div class="p-4 flex-shrink-0">
-<<<<<<< HEAD
-                      <div class="border border-gray-300 rounded-2xl">
-                        <textarea
-                          id="input-field"
-                          v-model="aiQuery"
-                          @keydown="handleInputKeyDown"
-                          @click:clear="clearMessage"
-=======
                       <div class="border border-muted-border rounded-2xl">
                         <textarea
                           id="input-field"
                           v-model="aiQuery"
->>>>>>> 33b348aa
                           :placeholder="t('collection.askAIPlaceholder')"
                           class="w-full resize-none outline-none border-none rounded-t-2xl p-4 min-h-[60px] font-inherit text-base bg-transparent"
                           @keydown="handleInputKeyDown"
