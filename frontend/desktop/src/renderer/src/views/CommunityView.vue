<template>
  <div class="flex-1 flex flex-col bg-white">
    <!-- 主内容区 -->
    <div
      class="bg-white/90 glass-effect border border-gray-100 h-full min-h-0"
      style="padding: 16px"
    >
      <!-- 标题区域 -->
<<<<<<< HEAD
      <div
        class="flex items-center justify-between sticky top-0 z-10 bg-white/90 glass-effect w-full px-4 py-4"
      >
        <div class="flex items-center">
          <div class="bg-gradient-to-br rounded-lg flex items-center justify-center w-8 h-8 mr-3">
            <Earth class="text-black-400 w-8 h-8" />
          </div>
          <div>
            <h1 class="text-2xl font-bold text-gray-900">社区</h1>
          </div>
        </div>
        <!-- 刷新按钮 -->
        <button
          @click="refreshPosts"
          :disabled="loading"
          class="bg-gray-100 hover:bg-gray-200 text-gray-700 px-4 py-2 rounded-lg transition-smooth font-medium text-sm btn-hover flex items-center space-x-2 disabled:opacity-50 disabled:cursor-not-allowed"
          title="刷新"
        >
          <RefreshIcon class="w-4 h-4" :class="{ 'animate-spin': loading }" />
          <span>{{ loading ? '刷新中...' : '刷新' }}</span>
        </button>
      </div>

      <!-- 加载状态 -->
      <div v-if="loading && posts.length === 0" class="flex justify-center py-12">
        <div class="flex items-center gap-2 text-gray-500">
          <div
            class="w-5 h-5 border-2 border-gray-300 border-t-blue-600 rounded-full animate-spin"
          ></div>
          加载中...
        </div>
      </div>

      <!-- 推文列表 -->
      <div v-else-if="posts.length > 0" class="space-y-6">
        <div
          v-for="post in posts"
          :key="post.id"
          class="bg-white rounded-lg overflow-hidden transition-all duration-200"
        >
          <!-- 推文头部 -->
          <div class="p-4">
            <div class="flex items-center justify-between">
              <div class="flex items-center gap-3">
                <div
                  class="w-10 h-10 bg-gray-200 rounded-full flex items-center justify-center overflow-hidden"
                >
                  <img
                    v-if="post.avatar_url"
                    :src="post.avatar_url"
                    alt="Avatar"
                    class="w-full h-full object-cover"
                  />
                  <User v-else class="w-6 h-6 text-gray-500" />
                </div>
                <div>
                  <div class="font-medium text-gray-900">{{ post.username }}</div>
                  <div class="text-xs text-gray-500">{{ formatDate(post.created_at) }}</div>
                </div>
=======
          <div class="flex items-center justify-between sticky top-0 z-10 bg-white/90 glass-effect  w-full px-4 py-4">
            <div class="flex items-center">
              <div class="bg-gradient-to-br rounded-lg flex items-center justify-center w-8 h-8 mr-3">
                <Earth class="text-black-400 w-8 h-8" />
              </div>
              <div>
                <h1 class="text-2xl font-bold text-gray-900">{{ t('community.title') }}</h1>
>>>>>>> 740f3361
              </div>
              <button
                v-if="isMyPost(post)"
                @click="deletePostById(post.post_id)"
                class="text-gray-400 hover:text-red-500 transition-colors"
              >
                <TrashIcon class="w-4 h-4" />
              </button>
            </div>
<<<<<<< HEAD

            <!-- 推文描述 -->
            <div v-if="post.description" class="mt-3 text-gray-700">
              <div
                :class="[
                  'transition-all duration-200',
                  post.showFullDescription || post.description.length <= 150 ? '' : 'line-clamp-3'
                ]"
              >
                {{ decodeHtmlEntities(post.description) }}
              </div>
              <button
                v-if="post.description.length > 150"
                @click="post.showFullDescription = !post.showFullDescription"
                class="text-blue-600 hover:text-blue-700 text-sm mt-1"
              >
                {{ post.showFullDescription ? '收起' : '展开' }}
              </button>
            </div>
=======
            <!-- 刷新按钮 -->
            <button
              @click="refreshPosts"
              :disabled="loading"
              class="bg-gray-100 hover:bg-gray-200 text-gray-700 px-4 py-2 rounded-lg transition-smooth font-medium text-sm btn-hover flex items-center space-x-2 disabled:opacity-50 disabled:cursor-not-allowed"
              title="刷新"
            >
              <RefreshIcon class="w-4 h-4" :class="{ 'animate-spin': loading }" />
              <span>{{ loading ? t('community.refreshing') : t('community.refresh') }}</span>
            </button>
        </div>

        <!-- 加载状态 -->
        <div v-if="loading && posts.length === 0" class="flex justify-center py-12">
          <div class="flex items-center gap-2 text-gray-500">
            <div class="w-5 h-5 border-2 border-gray-300 border-t-blue-600 rounded-full animate-spin"></div>
            {{ t('community.loading') }}
>>>>>>> 740f3361
          </div>

<<<<<<< HEAD
          <!-- 收藏内容 -->
          <div class="p-4" style="padding-top: 2px">
            <div
              class="bg-gray-50 rounded-lg p-4 cursor-pointer hover:bg-gray-100 transition-colors"
              @click="viewCollectionDetail(post.refer_collection_id, post.post_id)"
            >
              <div class="flex items-center justify-between mb-2">
                <div class="flex items-center gap-2 flex-wrap">
                  <BookmarkIcon class="w-4 h-4 text-gray-500" />
                  <span
                    v-if="post.category_name"
                    class="px-2 py-0.5 bg-blue-100 text-blue-700 text-xs rounded"
                  >
                    {{ post.category_name }}
                  </span>
                  <!-- 标签 -->
                  <span
                    v-for="tag in post.tags?.split(',') || []"
                    :key="tag"
                    class="px-2 py-0.5 bg-gray-200 text-gray-700 text-xs rounded"
                  >
                    #{{ tag.trim() }}
                  </span>
=======
        <!-- 推文列表 -->
        <div v-else-if="posts.length > 0" class="space-y-6">
          <div
            v-for="post in posts"
            :key="post.id"
            class="bg-white rounded-lg overflow-hidden transition-all duration-200"
          >
            <!-- 推文头部 -->
            <div class="p-4 ">
              <div class="flex items-center justify-between">
                <div class="flex items-center gap-3">
                  <div class="w-10 h-10 bg-gray-200 rounded-full flex items-center justify-center overflow-hidden">
                    <img v-if="post.avatar_url" :src="post.avatar_url" :alt="t('profile.avatar')" class="w-full h-full object-cover">
                    <User v-else class="w-6 h-6 text-gray-500" />
                  </div>
                  <div>
                    <div class="font-medium text-gray-900">{{ post.username }}</div>
                    <div class="text-xs text-gray-500">{{ formatDate(post.created_at) }}</div>
                  </div>
>>>>>>> 740f3361
                </div>
                <!-- 删除“点击查看详情”按钮及图标 -->
              </div>

              <!-- 收藏详情 -->
              <div v-if="post.collection_details" class="mt-2">
                <h4
                  v-if="post.collection_details.title"
                  class="font-medium text-gray-900 mb-1 hover:text-blue-700 transition-colors"
                >
                  {{ decodeHtmlEntities(post.collection_details.title) }}
                </h4>
                <p
                  v-if="post.collection_details.summary"
                  class="text-sm text-gray-600 line-clamp-2"
                >
<<<<<<< HEAD
                  {{ parseSummary(post.collection_details.summary) }}
                </p>
=======
                  {{ post.showFullDescription ? t('community.collapse') : t('community.expand') }}
                </button>
>>>>>>> 740f3361
              </div>
            </div>
          </div>

          <!-- 操作栏 -->
          <div class="px-4 py-3 flex items-center justify-between">
            <div class="flex items-center gap-4">
              <!-- 点赞 -->
              <button
                @click="toggleLike(post)"
                class="flex items-center gap-1 text-sm transition-colors"
                :class="post.is_liked_by_me ? 'text-red-500' : 'text-gray-500 hover:text-red-500'"
              >
                <HeartIcon class="w-4 h-4" :class="post.is_liked_by_me ? 'fill-current' : ''" />
                {{ post.likes_count }}
              </button>

              <!-- 评论 -->
              <button
                @click="toggleComments(post)"
                class="flex items-center gap-1 text-sm text-gray-500 hover:text-blue-500 transition-colors"
              >
                <MessageCircleIcon class="w-4 h-4" />
                {{ post.comments_count }}
              </button>
            </div>
          </div>

          <!-- 评论区域 -->
          <div v-if="post.showComments">
            <!-- 评论输入 -->
            <div class="p-4">
              <div class="flex gap-3 items-center">
                <div
                  class="w-8 h-8 bg-gray-200 rounded-full flex items-center justify-center flex-shrink-0 overflow-hidden"
                >
                  <img
                    v-if="currentUser && currentUser.avatar_attachment_id"
                    :src="buildAvatarUrl(currentUser.avatar_attachment_id)"
                    alt="My Avatar"
                    class="w-full h-full object-cover"
                  />
<<<<<<< HEAD
                  <span v-else class="text-white font-semibold text-xs">我</span>
                </div>
                <div class="flex-1 flex items-center bg-gray-100 rounded-lg px-2">
                  <input
                    v-model="post.newComment"
                    type="text"
                    placeholder="写下你的评论..."
                    class="flex-1 bg-transparent border-none border-radius-lg outline-none py-3 text-sm"
                    @keyup.enter="submitComment(post)"
                    :disabled="post.commentLoading"
                  />
                  <button
                    @click="submitComment(post)"
                    :disabled="!post.newComment?.trim() || post.commentLoading"
                    class="ml-2 text-grey-600 hover:text-blue-700 disabled:opacity-50 disabled:cursor-not-allowed text-base px-2 py-1 rounded"
                    style="min-width: 48px"
                  >
                    <template v-if="post.commentLoading">...</template>
                    <template v-else>➤</template>
                  </button>
=======
                  {{ post.likes_count }}
                </button>

                <!-- 评论 -->
                <button
                  @click="toggleComments(post)"
                  class="flex items-center gap-1 text-sm text-gray-500 hover:text-blue-500 transition-colors"
                >
                  <MessageCircleIcon class="w-4 h-4" />
                  {{ post.comments_count }}
                </button>
              </div>
            </div>

            <!-- 评论区域 -->
            <div v-if="post.showComments">
              <!-- 评论输入 -->
              <div class="p-4">
                <div class="flex gap-3 items-center">
                  <div class="w-8 h-8 bg-gray-200 rounded-full flex items-center justify-center flex-shrink-0 overflow-hidden">
                    <img v-if="currentUser && currentUser.avatar_attachment_id" :src="buildAvatarUrl(currentUser.avatar_attachment_id)" :alt="t('community.myAvatar')" class="w-full h-full object-cover">
                    <span v-else class="text-white font-semibold text-xs">我</span>
                  </div>
                  <div class="flex-1 flex items-center bg-gray-100 rounded-lg px-2">
                    <input
                      v-model="post.newComment"
                      type="text"
                      :placeholder="t('community.writeComment')"
                      class="flex-1 bg-transparent border-none border-radius-lg outline-none py-3 text-sm"
                      @keyup.enter="submitComment(post)"
                      :disabled="post.commentLoading"
                    />
                    <button
                      @click="submitComment(post)"
                      :disabled="!post.newComment?.trim() || post.commentLoading"
                      class="ml-2 text-grey-600 hover:text-blue-700 disabled:opacity-50 disabled:cursor-not-allowed text-base px-2 py-1 rounded"
                      style="min-width: 48px;"
                    >
                      <template v-if="post.commentLoading">...</template>
                      <template v-else>➤</template>
                    </button>
                  </div>
>>>>>>> 740f3361
                </div>
              </div>
            </div>

            <!-- 评论列表 -->
            <div v-if="post.comments && post.comments.length > 0" class="px-4 pb-4">
              <div
                v-for="comment in post.comments"
                :key="comment.id"
                class="flex gap-3 mb-4 last:mb-0"
              >
                <div
                  class="w-8 h-8 bg-gray-200 rounded-full flex items-center justify-center flex-shrink-0 overflow-hidden"
                >
<<<<<<< HEAD
                  <img
                    v-if="comment.avatar_url"
                    :src="comment.avatar_url"
                    alt="Comment Avatar"
                    class="w-full h-full object-cover"
                  />
                  <User v-else class="w-6 h-6 text-gray-500" />
                </div>
                <div class="flex-1">
                  <div class="bg-gray-50 rounded-lg p-3">
                    <div class="flex items-center justify-between mb-1">
                      <span class="font-medium text-sm text-gray-900">{{ comment.username }}</span>
                      <div class="flex items-center gap-2">
                        <span class="text-xs text-gray-500">{{
                          formatDate(comment.created_at)
                        }}</span>
                        <button
                          v-if="isMyComment(comment)"
                          @click="deleteCommentById(comment.id)"
                          class="text-gray-400 hover:text-red-500 transition-colors"
                        >
                          <TrashIcon class="w-3 h-3" />
                        </button>
=======
                  <div class="w-8 h-8 bg-gray-200 rounded-full flex items-center justify-center flex-shrink-0 overflow-hidden">
                    <img v-if="comment.avatar_url" :src="comment.avatar_url" :alt="t('community.commentAvatar')" class="w-full h-full object-cover">
                    <User v-else class="w-6 h-6 text-gray-500" />
                  </div>
                  <div class="flex-1">
                    <div class="bg-gray-50 rounded-lg p-3">
                      <div class="flex items-center justify-between mb-1">
                        <span class="font-medium text-sm text-gray-900">{{ comment.username }}</span>
                        <div class="flex items-center gap-2">
                          <span class="text-xs text-gray-500">{{ formatDate(comment.created_at) }}</span>
                          <button
                            v-if="isMyComment(comment)"
                            @click="deleteCommentById(comment.id)"
                            class="text-gray-400 hover:text-red-500 transition-colors"
                          >
                            <TrashIcon class="w-3 h-3" />
                          </button>
                        </div>
>>>>>>> 740f3361
                      </div>
                    </div>
                    <p class="text-sm text-gray-700">{{ decodeHtmlEntities(comment.content) }}</p>
                  </div>

<<<<<<< HEAD
                  <!-- 评论点赞 -->
                  <div class="flex items-center gap-2 mt-2">
                    <button
                      @click="toggleCommentLike(comment)"
                      class="flex items-center gap-1 text-xs transition-colors"
                      :class="
                        comment.is_liked_by_me ? 'text-red-500' : 'text-gray-400 hover:text-red-500'
                      "
                    >
                      <HeartIcon
                        class="w-3 h-3"
                        :class="comment.is_liked_by_me ? 'fill-current' : ''"
                      />
                      {{ comment.likes_count }}
                    </button>
                  </div>
                </div>
=======
              <!-- 加载更多评论 -->
              <div v-if="post.hasMoreComments" class="px-4 pb-4">
                <button
                  @click="loadMoreComments(post)"
                  :disabled="post.loadingComments"
                  class="w-full py-2 text-sm text-blue-600 hover:text-blue-700 disabled:opacity-50"
                >
                  {{ post.loadingComments ? t('community.loadingComments') : t('community.loadMoreComments') }}
                </button>
>>>>>>> 740f3361
              </div>
            </div>

            <!-- 加载更多评论 -->
            <div v-if="post.hasMoreComments" class="px-4 pb-4">
              <button
                @click="loadMoreComments(post)"
                :disabled="post.loadingComments"
                class="w-full py-2 text-sm text-blue-600 hover:text-blue-700 disabled:opacity-50"
              >
                {{ post.loadingComments ? '加载中...' : '加载更多评论' }}
              </button>
            </div>
          </div>
<<<<<<< HEAD
        </div>
      </div>

      <!-- 空状态 -->
      <div v-else class="text-center py-16">
        <div
          class="w-24 h-24 bg-gradient-to-br from-blue-100 to-purple-100 rounded-full flex items-center justify-center mx-auto mb-6"
        >
          <Earth class="w-12 h-12 text-blue-600" />
=======
          <h2 class="text-xl font-semibold text-gray-900 mb-4">{{ t('community.noContent') }}</h2>
          <p class="text-gray-600 mb-6">
            {{ t('community.beFirst') }}
          </p>
          <button
            @click="goToCollections"
            class="px-6 py-3 bg-blue-600 text-white rounded-lg hover:bg-blue-700 transition-colors flex items-center gap-2 mx-auto"
          >
            <BookmarkIcon class="w-5 h-5" />
            {{ t('community.viewCollections') }}
          </button>
        </div>

        <!-- 加载更多 -->
        <div v-if="posts.length > 0 && hasMore" class="text-center py-6">
          <button
            @click="loadMore"
            :disabled="loadingMore"
            class="px-6 py-2 bg-blue-600 text-white rounded-lg hover:bg-blue-700 transition-colors disabled:opacity-50"
          >
            {{ loadingMore ? t('community.loadingComments') : t('community.loadMore') }}
          </button>
        </div>

        <!-- 无更多内容提示 -->
        <div v-if="posts.length > 0 && !hasMore" class="text-center py-6">
          <div class="text-gray-500 text-sm">
            {{ t('community.noMoreContent') }}
          </div>
>>>>>>> 740f3361
        </div>
        <h2 class="text-xl font-semibold text-gray-900 mb-4">还没有人分享内容</h2>
        <p class="text-gray-600 mb-6">成为第一个在社区分享收藏的人吧！</p>
        <button
          @click="goToCollections"
          class="px-6 py-3 bg-blue-600 text-white rounded-lg hover:bg-blue-700 transition-colors flex items-center gap-2 mx-auto"
        >
          <BookmarkIcon class="w-5 h-5" />
          去看看我的收藏
        </button>
      </div>

      <!-- 加载更多 -->
      <div v-if="posts.length > 0 && hasMore" class="text-center py-6">
        <button
          @click="loadMore"
          :disabled="loadingMore"
          class="px-6 py-2 bg-blue-600 text-white rounded-lg hover:bg-blue-700 transition-colors disabled:opacity-50"
        >
          {{ loadingMore ? '加载中...' : '加载更多' }}
        </button>
      </div>

      <!-- 无更多内容提示 -->
      <div v-if="posts.length > 0 && !hasMore" class="text-center py-6">
        <div class="text-gray-500 text-sm">🎉 没有更多内容了，快去分享一些收藏吧！</div>
      </div>
    </div>
  </div>
</template>

<script setup>
import { ref, onMounted } from 'vue'
import { useRouter } from 'vue-router'
<<<<<<< HEAD
import {
  Earth,
=======
import { useI18n } from 'vue-i18n'
import { 
  Earth, 
>>>>>>> 740f3361
  RefreshCw as RefreshIcon,
  Heart as HeartIcon,
  MessageCircle as MessageCircleIcon,
  ExternalLink as ExternalLinkIcon,
  Bookmark as BookmarkIcon,
  Trash2 as TrashIcon,
  User
} from 'lucide-vue-next'
import {
  getPosts,
  likeAsset,
  unlikeAsset,
  createComment,
  getPostComments,
  deletePost,
  deleteComment
} from '../services/community'
import { isAuthenticated, buildAvatarUrl } from '../services/auth'

const { t } = useI18n()
const router = useRouter()

// 状态管理
const posts = ref([])
const loading = ref(false)
const loadingMore = ref(false)
const hasMore = ref(true)
const currentPage = ref(1)
const currentUser = ref(null)

// 解析summary
const parseSummary = (summary) => {
  if (typeof summary !== 'string') {
    return summary
  }

  let currentSummary = summary.trim()

  // 移除 markdown 代码块
  if (currentSummary.startsWith('```json')) {
    currentSummary = currentSummary
      .replace(/^```json\n/, '')
      .replace(/\n```$/, '')
      .trim()
  }

  // 尝试解析JSON
  try {
    const parsed = JSON.parse(currentSummary)
    // 如果解析成功并且包含summary字段，则递归解析
    if (parsed && typeof parsed.summary === 'string') {
      return parseSummary(parsed.summary)
    }
    return decodeHtmlEntities(currentSummary)
  } catch (e) {
    // 如果不是一个JSON字符串，则按原样返回
    return decodeHtmlEntities(currentSummary)
  }
}

// 解码HTML实体
const decodeHtmlEntities = (text) => {
  if (typeof text !== 'string') {
    return text
  }

  const textarea = document.createElement('textarea')
  textarea.innerHTML = text
  return textarea.value
}

// 初始化
onMounted(async () => {
  if (!isAuthenticated()) {
    console.log('用户未登录，跳转到登录页面')
    router.push('/login')
    return
  }

  // 从localStorage获取用户信息
  const userInfo = localStorage.getItem('user_info')
  if (userInfo) {
    currentUser.value = JSON.parse(userInfo)
    // 异步加载当前用户头像
    currentUser.value.avatar_url = await buildAvatarUrl(currentUser.value.avatar_attachment_id)
  }

  await loadPosts()
})

// 加载推文列表
const loadPosts = async (page = 1) => {
  try {
    if (page === 1) {
      loading.value = true
    } else {
      loadingMore.value = true
    }

    const result = await getPosts(page, 10)

    if (result && result.posts) {
      const newPosts = await Promise.all(
        result.posts.map(async (post) => {
          return {
            ...post,
            showComments: false,
            comments: [],
            newComment: '',
            commentLoading: false,
            loadingComments: false,
            hasMoreComments: post.comments_count > 0,
            commentsPage: 1,
            showFullDescription: false,
            avatar_url: await buildAvatarUrl(post.user?.avatar_attachment_id)
          }
        })
      )

      if (page === 1) {
        posts.value = newPosts
      } else {
        posts.value.push(...newPosts)
      }

      hasMore.value = newPosts.length === 10
      currentPage.value = page
    }
  } catch (error) {
    console.error('加载推文失败:', error)

    if (error.detail === 'Not authenticated' || error.message?.includes('401')) {
      console.log('认证失败，跳转到登录页面')
      router.push('/login')
    }
  } finally {
    loading.value = false
    loadingMore.value = false
  }
}

// 刷新推文
const refreshPosts = () => {
  currentPage.value = 1
  hasMore.value = true
  loadPosts(1)
}

// 加载更多推文
const loadMore = () => {
  if (!loadingMore.value && hasMore.value) {
    loadPosts(currentPage.value + 1)
  }
}

// 切换点赞状态
const toggleLike = async (post) => {
  try {
    if (post.is_liked_by_me) {
      await unlikeAsset(post.id, 'post')
      post.is_liked_by_me = false
      post.likes_count = Math.max(0, post.likes_count - 1)
    } else {
      await likeAsset(post.id, 'post')
      post.is_liked_by_me = true
      post.likes_count += 1
    }
  } catch (error) {
    console.error('点赞操作失败:', error)
  }
}

// 切换评论显示
const toggleComments = async (post) => {
  post.showComments = !post.showComments

  if (post.showComments && post.comments.length === 0) {
    await loadComments(post)
  }
}

// 加载评论
const loadComments = async (post, page = 1) => {
  try {
    post.loadingComments = true

    const result = await getPostComments(post.post_id, page, 5)

    if (result && result.comments) {
      const newComments = await Promise.all(
        result.comments.map(async (comment) => {
          return {
            ...comment,
            avatar_url: await buildAvatarUrl(comment.user?.avatar_attachment_id)
          }
        })
      )

      if (page === 1) {
        post.comments = newComments
      } else {
        post.comments.push(...newComments)
      }

      post.hasMoreComments = result.comments.length === 5
      post.commentsPage = page
    }
  } catch (error) {
    console.error('加载评论失败:', error)
  } finally {
    post.loadingComments = false
  }
}

// 加载更多评论
const loadMoreComments = (post) => {
  if (!post.loadingComments && post.hasMoreComments) {
    loadComments(post, post.commentsPage + 1)
  }
}

// 提交评论
const submitComment = async (post) => {
  if (!post.newComment?.trim() || post.commentLoading) return

  try {
    post.commentLoading = true

    const result = await createComment(post.post_id, post.newComment.trim())

    if (result && result.comment) {
      // 在评论列表顶部添加新评论
      post.comments.unshift(result.comment)
      post.comments_count += 1
      post.newComment = ''
    }
  } catch (error) {
    console.error('发布评论失败:', error)
    alert('发布评论失败，请稍后重试')
  } finally {
    post.commentLoading = false
  }
}

// 切换评论点赞
const toggleCommentLike = async (comment) => {
  try {
    if (comment.is_liked_by_me) {
      await unlikeAsset(comment.id, 'comment')
      comment.is_liked_by_me = false
      comment.likes_count = Math.max(0, comment.likes_count - 1)
    } else {
      await likeAsset(comment.id, 'comment')
      comment.is_liked_by_me = true
      comment.likes_count += 1
    }
  } catch (error) {
    console.error('评论点赞操作失败:', error)
  }
}

// 删除推文
const deletePostById = async (postId) => {
  if (!confirm('确定要删除这条推文吗？')) return

  try {
    await deletePost(postId)

    // 从列表中移除
    const index = posts.value.findIndex((p) => p.post_id === postId)
    if (index !== -1) {
      posts.value.splice(index, 1)
    }

    console.log('推文删除成功')
  } catch (error) {
    console.error('删除推文失败:', error)
    alert('删除推文失败，请稍后重试')
  }
}

// 删除评论
const deleteCommentById = async (commentId) => {
  if (!confirm('确定要删除这条评论吗？')) return

  try {
    await deleteComment(commentId)

    // 从所有推文的评论列表中移除
    posts.value.forEach((post) => {
      const commentIndex = post.comments.findIndex((c) => c.id === commentId)
      if (commentIndex !== -1) {
        post.comments.splice(commentIndex, 1)
        post.comments_count = Math.max(0, post.comments_count - 1)
      }
    })

    console.log('评论删除成功')
  } catch (error) {
    console.error('删除评论失败:', error)
    alert('删除评论失败，请稍后重试')
  }
}

// 判断是否是我的推文
const isMyPost = (post) => {
  return currentUser.value && post.user_id === currentUser.value.id
}

// 判断是否是我的评论
const isMyComment = (comment) => {
  return currentUser.value && comment.user_id === currentUser.value.id
}

// 跳转到收藏详情页
const viewCollectionDetail = (collectionId, postId) => {
  // 如果有postId，说明是从推文点击的，使用新的路由
  if (postId) {
    router.push({
      name: 'PostCollectionDetail',
      params: { post_id: postId }
    })
  } else {
    // 原有的逻辑，直接跳转到公共收藏详情
    router.push({
      name: 'PublicCollectionDetail',
      params: { collection_id: collectionId }
    })
  }
}

// 跳转到收藏页面
const goToCollections = () => {
  router.push({ name: 'Home' })
}

// 格式化日期 - 转换为北京时间显示
const formatDate = (dateString) => {
  // 如果后端返回的是UTC时间（没有时区信息），需要手动添加Z标识
  let isoString = dateString
  if (!dateString.includes('Z') && !dateString.includes('+') && !dateString.includes('-', 10)) {
    isoString = dateString + 'Z'
  }

  const date = new Date(isoString)
  const now = new Date()
  const diff = now - date

  // 少于1分钟
  if (diff < 60000) {
    return '刚刚'
  }

  // 少于1小时
  if (diff < 3600000) {
    return `${Math.floor(diff / 60000)}分钟前`
  }

  // 少于24小时
  if (diff < 86400000) {
    return `${Math.floor(diff / 3600000)}小时前`
  }

  // 超过24小时，显示具体日期（北京时间）
  return date.toLocaleString('zh-CN', {
    timeZone: 'Asia/Shanghai',
    month: '2-digit',
    day: '2-digit',
    hour: '2-digit',
    minute: '2-digit'
  })
}
</script>

<style scoped>
.glass-effect {
  backdrop-filter: blur(10px);
  -webkit-backdrop-filter: blur(10px);
}

.custom-scrollbar {
  scrollbar-width: thin;
  scrollbar-color: rgba(156, 163, 175, 0.3) transparent;
}

.custom-scrollbar::-webkit-scrollbar {
  width: 6px;
}

.custom-scrollbar::-webkit-scrollbar-track {
  background: transparent;
}

.custom-scrollbar::-webkit-scrollbar-thumb {
  background: rgba(156, 163, 175, 0.3);
  border-radius: 3px;
  transition: background-color 0.2s ease;
}

.custom-scrollbar::-webkit-scrollbar-thumb:hover {
  background: rgba(156, 163, 175, 0.5);
}

/* 优化触摸滚动 */
.custom-scrollbar {
  -webkit-overflow-scrolling: touch;
  overscroll-behavior: contain;
}

.btn-hover:hover {
  transform: translateY(-1px);
  box-shadow: 0 4px 12px rgba(0, 0, 0, 0.15);
}

.transition-smooth {
  transition: all 0.3s cubic-bezier(0.4, 0, 0.2, 1);
}

.line-clamp-2 {
  display: -webkit-box;
  -webkit-line-clamp: 2;
  -webkit-box-orient: vertical;
  overflow: hidden;
}

.line-clamp-3 {
  display: -webkit-box;
  -webkit-line-clamp: 3;
  -webkit-box-orient: vertical;
  overflow: hidden;
}
</style><|MERGE_RESOLUTION|>--- conflicted
+++ resolved
@@ -1,72 +1,10 @@
 <template>
   <div class="flex-1 flex flex-col bg-white">
     <!-- 主内容区 -->
-    <div
-      class="bg-white/90 glass-effect border border-gray-100 h-full min-h-0"
-      style="padding: 16px"
-    >
+    <div class="bg-white/90 glass-effect border border-gray-100 h-full min-h-0" style="padding: 16px;">
+
+
       <!-- 标题区域 -->
-<<<<<<< HEAD
-      <div
-        class="flex items-center justify-between sticky top-0 z-10 bg-white/90 glass-effect w-full px-4 py-4"
-      >
-        <div class="flex items-center">
-          <div class="bg-gradient-to-br rounded-lg flex items-center justify-center w-8 h-8 mr-3">
-            <Earth class="text-black-400 w-8 h-8" />
-          </div>
-          <div>
-            <h1 class="text-2xl font-bold text-gray-900">社区</h1>
-          </div>
-        </div>
-        <!-- 刷新按钮 -->
-        <button
-          @click="refreshPosts"
-          :disabled="loading"
-          class="bg-gray-100 hover:bg-gray-200 text-gray-700 px-4 py-2 rounded-lg transition-smooth font-medium text-sm btn-hover flex items-center space-x-2 disabled:opacity-50 disabled:cursor-not-allowed"
-          title="刷新"
-        >
-          <RefreshIcon class="w-4 h-4" :class="{ 'animate-spin': loading }" />
-          <span>{{ loading ? '刷新中...' : '刷新' }}</span>
-        </button>
-      </div>
-
-      <!-- 加载状态 -->
-      <div v-if="loading && posts.length === 0" class="flex justify-center py-12">
-        <div class="flex items-center gap-2 text-gray-500">
-          <div
-            class="w-5 h-5 border-2 border-gray-300 border-t-blue-600 rounded-full animate-spin"
-          ></div>
-          加载中...
-        </div>
-      </div>
-
-      <!-- 推文列表 -->
-      <div v-else-if="posts.length > 0" class="space-y-6">
-        <div
-          v-for="post in posts"
-          :key="post.id"
-          class="bg-white rounded-lg overflow-hidden transition-all duration-200"
-        >
-          <!-- 推文头部 -->
-          <div class="p-4">
-            <div class="flex items-center justify-between">
-              <div class="flex items-center gap-3">
-                <div
-                  class="w-10 h-10 bg-gray-200 rounded-full flex items-center justify-center overflow-hidden"
-                >
-                  <img
-                    v-if="post.avatar_url"
-                    :src="post.avatar_url"
-                    alt="Avatar"
-                    class="w-full h-full object-cover"
-                  />
-                  <User v-else class="w-6 h-6 text-gray-500" />
-                </div>
-                <div>
-                  <div class="font-medium text-gray-900">{{ post.username }}</div>
-                  <div class="text-xs text-gray-500">{{ formatDate(post.created_at) }}</div>
-                </div>
-=======
           <div class="flex items-center justify-between sticky top-0 z-10 bg-white/90 glass-effect  w-full px-4 py-4">
             <div class="flex items-center">
               <div class="bg-gradient-to-br rounded-lg flex items-center justify-center w-8 h-8 mr-3">
@@ -74,37 +12,8 @@
               </div>
               <div>
                 <h1 class="text-2xl font-bold text-gray-900">{{ t('community.title') }}</h1>
->>>>>>> 740f3361
-              </div>
-              <button
-                v-if="isMyPost(post)"
-                @click="deletePostById(post.post_id)"
-                class="text-gray-400 hover:text-red-500 transition-colors"
-              >
-                <TrashIcon class="w-4 h-4" />
-              </button>
+              </div>
             </div>
-<<<<<<< HEAD
-
-            <!-- 推文描述 -->
-            <div v-if="post.description" class="mt-3 text-gray-700">
-              <div
-                :class="[
-                  'transition-all duration-200',
-                  post.showFullDescription || post.description.length <= 150 ? '' : 'line-clamp-3'
-                ]"
-              >
-                {{ decodeHtmlEntities(post.description) }}
-              </div>
-              <button
-                v-if="post.description.length > 150"
-                @click="post.showFullDescription = !post.showFullDescription"
-                class="text-blue-600 hover:text-blue-700 text-sm mt-1"
-              >
-                {{ post.showFullDescription ? '收起' : '展开' }}
-              </button>
-            </div>
-=======
             <!-- 刷新按钮 -->
             <button
               @click="refreshPosts"
@@ -122,34 +31,9 @@
           <div class="flex items-center gap-2 text-gray-500">
             <div class="w-5 h-5 border-2 border-gray-300 border-t-blue-600 rounded-full animate-spin"></div>
             {{ t('community.loading') }}
->>>>>>> 740f3361
           </div>
-
-<<<<<<< HEAD
-          <!-- 收藏内容 -->
-          <div class="p-4" style="padding-top: 2px">
-            <div
-              class="bg-gray-50 rounded-lg p-4 cursor-pointer hover:bg-gray-100 transition-colors"
-              @click="viewCollectionDetail(post.refer_collection_id, post.post_id)"
-            >
-              <div class="flex items-center justify-between mb-2">
-                <div class="flex items-center gap-2 flex-wrap">
-                  <BookmarkIcon class="w-4 h-4 text-gray-500" />
-                  <span
-                    v-if="post.category_name"
-                    class="px-2 py-0.5 bg-blue-100 text-blue-700 text-xs rounded"
-                  >
-                    {{ post.category_name }}
-                  </span>
-                  <!-- 标签 -->
-                  <span
-                    v-for="tag in post.tags?.split(',') || []"
-                    :key="tag"
-                    class="px-2 py-0.5 bg-gray-200 text-gray-700 text-xs rounded"
-                  >
-                    #{{ tag.trim() }}
-                  </span>
-=======
+        </div>
+
         <!-- 推文列表 -->
         <div v-else-if="posts.length > 0" class="space-y-6">
           <div
@@ -169,94 +53,87 @@
                     <div class="font-medium text-gray-900">{{ post.username }}</div>
                     <div class="text-xs text-gray-500">{{ formatDate(post.created_at) }}</div>
                   </div>
->>>>>>> 740f3361
                 </div>
-                <!-- 删除“点击查看详情”按钮及图标 -->
-              </div>
-
-              <!-- 收藏详情 -->
-              <div v-if="post.collection_details" class="mt-2">
-                <h4
-                  v-if="post.collection_details.title"
-                  class="font-medium text-gray-900 mb-1 hover:text-blue-700 transition-colors"
+                <button
+                  v-if="isMyPost(post)"
+                  @click="deletePostById(post.post_id)"
+                  class="text-gray-400 hover:text-red-500 transition-colors"
                 >
-                  {{ decodeHtmlEntities(post.collection_details.title) }}
-                </h4>
-                <p
-                  v-if="post.collection_details.summary"
-                  class="text-sm text-gray-600 line-clamp-2"
+                  <TrashIcon class="w-4 h-4" />
+                </button>
+              </div>
+
+              <!-- 推文描述 -->
+              <div v-if="post.description" class="mt-3 text-gray-700">
+                <div 
+                  :class="[
+                    'transition-all duration-200',
+                    post.showFullDescription || post.description.length <= 150 
+                      ? '' 
+                      : 'line-clamp-3'
+                  ]"
                 >
-<<<<<<< HEAD
-                  {{ parseSummary(post.collection_details.summary) }}
-                </p>
-=======
+                  {{ decodeHtmlEntities(post.description) }}
+                </div>
+                <button
+                  v-if="post.description.length > 150"
+                  @click="post.showFullDescription = !post.showFullDescription"
+                  class="text-blue-600 hover:text-blue-700 text-sm mt-1"
+                >
                   {{ post.showFullDescription ? t('community.collapse') : t('community.expand') }}
                 </button>
->>>>>>> 740f3361
               </div>
             </div>
-          </div>
-
-          <!-- 操作栏 -->
-          <div class="px-4 py-3 flex items-center justify-between">
-            <div class="flex items-center gap-4">
-              <!-- 点赞 -->
-              <button
-                @click="toggleLike(post)"
-                class="flex items-center gap-1 text-sm transition-colors"
-                :class="post.is_liked_by_me ? 'text-red-500' : 'text-gray-500 hover:text-red-500'"
+
+            <!-- 收藏内容 -->
+            <div class="p-4" style="padding-top: 2px;">
+              <div 
+                class="bg-gray-50 rounded-lg p-4 cursor-pointer hover:bg-gray-100 transition-colors"
+                @click="viewCollectionDetail(post.refer_collection_id, post.post_id)"
               >
-                <HeartIcon class="w-4 h-4" :class="post.is_liked_by_me ? 'fill-current' : ''" />
-                {{ post.likes_count }}
-              </button>
-
-              <!-- 评论 -->
-              <button
-                @click="toggleComments(post)"
-                class="flex items-center gap-1 text-sm text-gray-500 hover:text-blue-500 transition-colors"
-              >
-                <MessageCircleIcon class="w-4 h-4" />
-                {{ post.comments_count }}
-              </button>
+                <div class="flex items-center justify-between mb-2">
+                  <div class="flex items-center gap-2 flex-wrap">
+                    <BookmarkIcon class="w-4 h-4 text-gray-500" />
+                    <span v-if="post.category_name" class="px-2 py-0.5 bg-blue-100 text-blue-700 text-xs rounded">
+                      {{ post.category_name }}
+                    </span>
+                    <!-- 标签 -->
+                    <span
+                      v-for="tag in post.tags?.split(',') || []"
+                      :key="tag"
+                      class="px-2 py-0.5 bg-gray-200 text-gray-700 text-xs rounded"
+                    >
+                      #{{ tag.trim() }}
+                    </span>
+                  </div>
+                  <!-- 删除“点击查看详情”按钮及图标 -->
+                </div>
+                
+                <!-- 收藏详情 -->
+                <div v-if="post.collection_details" class="mt-2">
+                  <h4 v-if="post.collection_details.title" class="font-medium text-gray-900 mb-1 hover:text-blue-700 transition-colors">
+                    {{ decodeHtmlEntities(post.collection_details.title) }}
+                  </h4>
+                  <p v-if="post.collection_details.summary" class="text-sm text-gray-600 line-clamp-2">
+                    {{ parseSummary(post.collection_details.summary) }}
+                  </p>
+                </div>
+              </div>
             </div>
-          </div>
-
-          <!-- 评论区域 -->
-          <div v-if="post.showComments">
-            <!-- 评论输入 -->
-            <div class="p-4">
-              <div class="flex gap-3 items-center">
-                <div
-                  class="w-8 h-8 bg-gray-200 rounded-full flex items-center justify-center flex-shrink-0 overflow-hidden"
+
+            <!-- 操作栏 -->
+            <div class="px-4 py-3  flex items-center justify-between">
+              <div class="flex items-center gap-4">
+                <!-- 点赞 -->
+                <button
+                  @click="toggleLike(post)"
+                  class="flex items-center gap-1 text-sm transition-colors"
+                  :class="post.is_liked_by_me ? 'text-red-500' : 'text-gray-500 hover:text-red-500'"
                 >
-                  <img
-                    v-if="currentUser && currentUser.avatar_attachment_id"
-                    :src="buildAvatarUrl(currentUser.avatar_attachment_id)"
-                    alt="My Avatar"
-                    class="w-full h-full object-cover"
+                  <HeartIcon 
+                    class="w-4 h-4" 
+                    :class="post.is_liked_by_me ? 'fill-current' : ''"
                   />
-<<<<<<< HEAD
-                  <span v-else class="text-white font-semibold text-xs">我</span>
-                </div>
-                <div class="flex-1 flex items-center bg-gray-100 rounded-lg px-2">
-                  <input
-                    v-model="post.newComment"
-                    type="text"
-                    placeholder="写下你的评论..."
-                    class="flex-1 bg-transparent border-none border-radius-lg outline-none py-3 text-sm"
-                    @keyup.enter="submitComment(post)"
-                    :disabled="post.commentLoading"
-                  />
-                  <button
-                    @click="submitComment(post)"
-                    :disabled="!post.newComment?.trim() || post.commentLoading"
-                    class="ml-2 text-grey-600 hover:text-blue-700 disabled:opacity-50 disabled:cursor-not-allowed text-base px-2 py-1 rounded"
-                    style="min-width: 48px"
-                  >
-                    <template v-if="post.commentLoading">...</template>
-                    <template v-else>➤</template>
-                  </button>
-=======
                   {{ post.likes_count }}
                 </button>
 
@@ -299,46 +176,16 @@
                       <template v-else>➤</template>
                     </button>
                   </div>
->>>>>>> 740f3361
                 </div>
               </div>
-            </div>
-
-            <!-- 评论列表 -->
-            <div v-if="post.comments && post.comments.length > 0" class="px-4 pb-4">
-              <div
-                v-for="comment in post.comments"
-                :key="comment.id"
-                class="flex gap-3 mb-4 last:mb-0"
-              >
+
+              <!-- 评论列表 -->
+              <div v-if="post.comments && post.comments.length > 0" class="px-4 pb-4">
                 <div
-                  class="w-8 h-8 bg-gray-200 rounded-full flex items-center justify-center flex-shrink-0 overflow-hidden"
+                  v-for="comment in post.comments"
+                  :key="comment.id"
+                  class="flex gap-3 mb-4 last:mb-0"
                 >
-<<<<<<< HEAD
-                  <img
-                    v-if="comment.avatar_url"
-                    :src="comment.avatar_url"
-                    alt="Comment Avatar"
-                    class="w-full h-full object-cover"
-                  />
-                  <User v-else class="w-6 h-6 text-gray-500" />
-                </div>
-                <div class="flex-1">
-                  <div class="bg-gray-50 rounded-lg p-3">
-                    <div class="flex items-center justify-between mb-1">
-                      <span class="font-medium text-sm text-gray-900">{{ comment.username }}</span>
-                      <div class="flex items-center gap-2">
-                        <span class="text-xs text-gray-500">{{
-                          formatDate(comment.created_at)
-                        }}</span>
-                        <button
-                          v-if="isMyComment(comment)"
-                          @click="deleteCommentById(comment.id)"
-                          class="text-gray-400 hover:text-red-500 transition-colors"
-                        >
-                          <TrashIcon class="w-3 h-3" />
-                        </button>
-=======
                   <div class="w-8 h-8 bg-gray-200 rounded-full flex items-center justify-center flex-shrink-0 overflow-hidden">
                     <img v-if="comment.avatar_url" :src="comment.avatar_url" :alt="t('community.commentAvatar')" class="w-full h-full object-cover">
                     <User v-else class="w-6 h-6 text-gray-500" />
@@ -357,31 +204,28 @@
                             <TrashIcon class="w-3 h-3" />
                           </button>
                         </div>
->>>>>>> 740f3361
                       </div>
+                      <p class="text-sm text-gray-700">{{ decodeHtmlEntities(comment.content) }}</p>
                     </div>
-                    <p class="text-sm text-gray-700">{{ decodeHtmlEntities(comment.content) }}</p>
-                  </div>
-
-<<<<<<< HEAD
-                  <!-- 评论点赞 -->
-                  <div class="flex items-center gap-2 mt-2">
-                    <button
-                      @click="toggleCommentLike(comment)"
-                      class="flex items-center gap-1 text-xs transition-colors"
-                      :class="
-                        comment.is_liked_by_me ? 'text-red-500' : 'text-gray-400 hover:text-red-500'
-                      "
-                    >
-                      <HeartIcon
-                        class="w-3 h-3"
-                        :class="comment.is_liked_by_me ? 'fill-current' : ''"
-                      />
-                      {{ comment.likes_count }}
-                    </button>
+                    
+                    <!-- 评论点赞 -->
+                    <div class="flex items-center gap-2 mt-2">
+                      <button
+                        @click="toggleCommentLike(comment)"
+                        class="flex items-center gap-1 text-xs transition-colors"
+                        :class="comment.is_liked_by_me ? 'text-red-500' : 'text-gray-400 hover:text-red-500'"
+                      >
+                        <HeartIcon 
+                          class="w-3 h-3" 
+                          :class="comment.is_liked_by_me ? 'fill-current' : ''"
+                        />
+                        {{ comment.likes_count }}
+                      </button>
+                    </div>
                   </div>
                 </div>
-=======
+              </div>
+
               <!-- 加载更多评论 -->
               <div v-if="post.hasMoreComments" class="px-4 pb-4">
                 <button
@@ -391,32 +235,16 @@
                 >
                   {{ post.loadingComments ? t('community.loadingComments') : t('community.loadMoreComments') }}
                 </button>
->>>>>>> 740f3361
-              </div>
-            </div>
-
-            <!-- 加载更多评论 -->
-            <div v-if="post.hasMoreComments" class="px-4 pb-4">
-              <button
-                @click="loadMoreComments(post)"
-                :disabled="post.loadingComments"
-                class="w-full py-2 text-sm text-blue-600 hover:text-blue-700 disabled:opacity-50"
-              >
-                {{ post.loadingComments ? '加载中...' : '加载更多评论' }}
-              </button>
+              </div>
             </div>
           </div>
-<<<<<<< HEAD
         </div>
-      </div>
-
-      <!-- 空状态 -->
-      <div v-else class="text-center py-16">
-        <div
-          class="w-24 h-24 bg-gradient-to-br from-blue-100 to-purple-100 rounded-full flex items-center justify-center mx-auto mb-6"
-        >
-          <Earth class="w-12 h-12 text-blue-600" />
-=======
+
+        <!-- 空状态 -->
+        <div v-else class="text-center py-16">
+          <div class="w-24 h-24 bg-gradient-to-br from-blue-100 to-purple-100 rounded-full flex items-center justify-center mx-auto mb-6">
+            <Earth class="w-12 h-12 text-blue-600" />
+          </div>
           <h2 class="text-xl font-semibold text-gray-900 mb-4">{{ t('community.noContent') }}</h2>
           <p class="text-gray-600 mb-6">
             {{ t('community.beFirst') }}
@@ -446,34 +274,7 @@
           <div class="text-gray-500 text-sm">
             {{ t('community.noMoreContent') }}
           </div>
->>>>>>> 740f3361
         </div>
-        <h2 class="text-xl font-semibold text-gray-900 mb-4">还没有人分享内容</h2>
-        <p class="text-gray-600 mb-6">成为第一个在社区分享收藏的人吧！</p>
-        <button
-          @click="goToCollections"
-          class="px-6 py-3 bg-blue-600 text-white rounded-lg hover:bg-blue-700 transition-colors flex items-center gap-2 mx-auto"
-        >
-          <BookmarkIcon class="w-5 h-5" />
-          去看看我的收藏
-        </button>
-      </div>
-
-      <!-- 加载更多 -->
-      <div v-if="posts.length > 0 && hasMore" class="text-center py-6">
-        <button
-          @click="loadMore"
-          :disabled="loadingMore"
-          class="px-6 py-2 bg-blue-600 text-white rounded-lg hover:bg-blue-700 transition-colors disabled:opacity-50"
-        >
-          {{ loadingMore ? '加载中...' : '加载更多' }}
-        </button>
-      </div>
-
-      <!-- 无更多内容提示 -->
-      <div v-if="posts.length > 0 && !hasMore" class="text-center py-6">
-        <div class="text-gray-500 text-sm">🎉 没有更多内容了，快去分享一些收藏吧！</div>
-      </div>
     </div>
   </div>
 </template>
@@ -481,14 +282,9 @@
 <script setup>
 import { ref, onMounted } from 'vue'
 import { useRouter } from 'vue-router'
-<<<<<<< HEAD
-import {
-  Earth,
-=======
 import { useI18n } from 'vue-i18n'
 import { 
   Earth, 
->>>>>>> 740f3361
   RefreshCw as RefreshIcon,
   Heart as HeartIcon,
   MessageCircle as MessageCircleIcon,
@@ -497,14 +293,14 @@
   Trash2 as TrashIcon,
   User
 } from 'lucide-vue-next'
-import {
-  getPosts,
-  likeAsset,
-  unlikeAsset,
-  createComment,
-  getPostComments,
-  deletePost,
-  deleteComment
+import { 
+  getPosts, 
+  likeAsset, 
+  unlikeAsset, 
+  createComment, 
+  getPostComments, 
+  deletePost, 
+  deleteComment 
 } from '../services/community'
 import { isAuthenticated, buildAvatarUrl } from '../services/auth'
 
@@ -529,10 +325,7 @@
 
   // 移除 markdown 代码块
   if (currentSummary.startsWith('```json')) {
-    currentSummary = currentSummary
-      .replace(/^```json\n/, '')
-      .replace(/\n```$/, '')
-      .trim()
+    currentSummary = currentSummary.replace(/^```json\n/, '').replace(/\n```$/, '').trim()
   }
 
   // 尝试解析JSON
@@ -554,7 +347,7 @@
   if (typeof text !== 'string') {
     return text
   }
-
+  
   const textarea = document.createElement('textarea')
   textarea.innerHTML = text
   return textarea.value
@@ -589,24 +382,22 @@
     }
 
     const result = await getPosts(page, 10)
-
-    if (result && result.posts) {
-      const newPosts = await Promise.all(
-        result.posts.map(async (post) => {
-          return {
-            ...post,
-            showComments: false,
-            comments: [],
-            newComment: '',
-            commentLoading: false,
-            loadingComments: false,
-            hasMoreComments: post.comments_count > 0,
-            commentsPage: 1,
-            showFullDescription: false,
-            avatar_url: await buildAvatarUrl(post.user?.avatar_attachment_id)
-          }
-        })
-      )
+    
+    if (result.status === 'success' && result.data && result.data.posts) {
+      const newPosts = await Promise.all(result.data.posts.map(async (post) => {
+        return {
+          ...post,
+          showComments: false,
+          comments: [],
+          newComment: '',
+          commentLoading: false,
+          loadingComments: false,
+          hasMoreComments: post.comments_count > 0,
+          commentsPage: 1,
+          showFullDescription: false,
+          avatar_url: await buildAvatarUrl(post.user?.avatar_attachment_id)
+        }
+      }))
 
       if (page === 1) {
         posts.value = newPosts
@@ -619,7 +410,7 @@
     }
   } catch (error) {
     console.error('加载推文失败:', error)
-
+    
     if (error.detail === 'Not authenticated' || error.message?.includes('401')) {
       console.log('认证失败，跳转到登录页面')
       router.push('/login')
@@ -664,7 +455,7 @@
 // 切换评论显示
 const toggleComments = async (post) => {
   post.showComments = !post.showComments
-
+  
   if (post.showComments && post.comments.length === 0) {
     await loadComments(post)
   }
@@ -674,26 +465,24 @@
 const loadComments = async (post, page = 1) => {
   try {
     post.loadingComments = true
-
+    
     const result = await getPostComments(post.post_id, page, 5)
-
-    if (result && result.comments) {
-      const newComments = await Promise.all(
-        result.comments.map(async (comment) => {
-          return {
-            ...comment,
-            avatar_url: await buildAvatarUrl(comment.user?.avatar_attachment_id)
-          }
-        })
-      )
+    
+    if (result.status === 'success' && result.data && result.data.comments) {
+      const newComments = await Promise.all(result.data.comments.map(async (comment) => {
+        return { 
+          ...comment, 
+          avatar_url: await buildAvatarUrl(comment.user?.avatar_attachment_id)
+        }
+      }))
 
       if (page === 1) {
         post.comments = newComments
       } else {
         post.comments.push(...newComments)
       }
-
-      post.hasMoreComments = result.comments.length === 5
+      
+      post.hasMoreComments = result.data.comments.length === 5
       post.commentsPage = page
     }
   } catch (error) {
@@ -716,12 +505,12 @@
 
   try {
     post.commentLoading = true
-
+    
     const result = await createComment(post.post_id, post.newComment.trim())
-
-    if (result && result.comment) {
+    
+    if (result.status === 'success' && result.data && result.data.comment) {
       // 在评论列表顶部添加新评论
-      post.comments.unshift(result.comment)
+      post.comments.unshift(result.data.comment)
       post.comments_count += 1
       post.newComment = ''
     }
@@ -756,13 +545,13 @@
 
   try {
     await deletePost(postId)
-
+    
     // 从列表中移除
-    const index = posts.value.findIndex((p) => p.post_id === postId)
+    const index = posts.value.findIndex(p => p.post_id === postId)
     if (index !== -1) {
       posts.value.splice(index, 1)
     }
-
+    
     console.log('推文删除成功')
   } catch (error) {
     console.error('删除推文失败:', error)
@@ -776,16 +565,16 @@
 
   try {
     await deleteComment(commentId)
-
+    
     // 从所有推文的评论列表中移除
-    posts.value.forEach((post) => {
-      const commentIndex = post.comments.findIndex((c) => c.id === commentId)
+    posts.value.forEach(post => {
+      const commentIndex = post.comments.findIndex(c => c.id === commentId)
       if (commentIndex !== -1) {
         post.comments.splice(commentIndex, 1)
         post.comments_count = Math.max(0, post.comments_count - 1)
       }
     })
-
+    
     console.log('评论删除成功')
   } catch (error) {
     console.error('删除评论失败:', error)
@@ -832,26 +621,26 @@
   if (!dateString.includes('Z') && !dateString.includes('+') && !dateString.includes('-', 10)) {
     isoString = dateString + 'Z'
   }
-
+  
   const date = new Date(isoString)
   const now = new Date()
   const diff = now - date
-
+  
   // 少于1分钟
   if (diff < 60000) {
     return '刚刚'
   }
-
+  
   // 少于1小时
   if (diff < 3600000) {
     return `${Math.floor(diff / 60000)}分钟前`
   }
-
+  
   // 少于24小时
   if (diff < 86400000) {
     return `${Math.floor(diff / 3600000)}小时前`
   }
-
+  
   // 超过24小时，显示具体日期（北京时间）
   return date.toLocaleString('zh-CN', {
     timeZone: 'Asia/Shanghai',
