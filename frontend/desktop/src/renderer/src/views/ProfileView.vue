--- conflicted
+++ resolved
@@ -111,23 +111,12 @@
                       :key="idx"
                       class="px-2 py-0.5 text-gray-700 rounded text-xs hover:bg-gray-50"
                     >
-<<<<<<< HEAD
-                      #{{ tag }}
-                    </span>
-                    <span v-if="getTagList(post.tags).length === 0" class="text-xs text-gray-500"
-                      >无标签</span
-                    >
-                  </div>
-                </div>
-                <!-- 发布时间 -->
-                <div class="flex items-center gap-1">
-                  <span class="text-xs text-gray-500">{{ formatDate(post.created_at) }}</span>
-=======
                         <img v-if="avatarUrl" :src="avatarUrl" :alt="t('profile.avatar')" class="h-full w-full object-cover" />
                         <User v-else class="h-10 w-10 text-gray-600" />
                         <div v-if="avatarUploading" class="absolute inset-0 bg-black bg-opacity-50 flex items-center justify-center">
                             <RefreshCw class="h-6 w-6 text-white animate-spin" />
                         </div>
+                    </span>
                     </div>
                     <input
                         ref="avatarInput"
@@ -153,7 +142,6 @@
                         </button>
                     </div>
 
->>>>>>> 740f3361
                 </div>
               </div>
               <!-- 摘要 -->
@@ -167,42 +155,6 @@
       </div>
     </div>
 
-<<<<<<< HEAD
-    <!-- 全局消息提示 -->
-    <div v-if="editErrorMessage || editSuccessMessage" class="fixed top-4 right-4 z-50">
-      <div
-        v-if="editErrorMessage"
-        class="bg-red-100 border border-red-400 text-red-700 px-4 py-3 rounded shadow-lg"
-      >
-        {{ editErrorMessage }}
-      </div>
-      <div
-        v-if="editSuccessMessage"
-        class="bg-green-100 border border-green-400 text-green-700 px-4 py-3 rounded shadow-lg"
-      >
-        {{ editSuccessMessage }}
-      </div>
-    </div>
-
-    <!-- 编辑用户信息模态框 -->
-    <div
-      v-if="showEditModal"
-      class="fixed inset-0 bg-gray-600 bg-opacity-50 overflow-y-auto h-full w-full z-50"
-    >
-      <div class="relative top-20 mx-auto p-5 border w-96 shadow-lg rounded-md bg-white">
-        <div class="mt-3">
-          <h3 class="text-lg font-medium text-gray-900 mb-4">编辑个人信息</h3>
-
-          <form @submit.prevent="updateProfile" class="space-y-4">
-            <div>
-              <label for="edit-email" class="block text-sm font-medium text-gray-700">邮箱</label>
-              <input
-                id="edit-email"
-                type="email"
-                v-model="editForm.email"
-                class="mt-1 block w-full px-3 py-2 border border-gray-300 rounded-md shadow-sm focus:outline-none focus:ring-indigo-500 focus:border-indigo-500 sm:text-sm"
-              />
-=======
             <!-- 最近发布的推文展示（悬浮在最上层） -->
             <div class="mt-6 mb-8" style="margin-top: 105px;">
                 <h3 class="text-lg font-semibold text-gray-900 mb-3" style="margin-bottom: 30px;">{{ t('profile.recentPosts') }}</h3>
@@ -257,7 +209,6 @@
                     </div>
                 </div>
                 <div v-else class="py-6 text-gray-400 text-sm text-center">{{ t('profile.noPosts') }}</div>
->>>>>>> 740f3361
             </div>
 
             <!-- 错误提示 -->
@@ -270,25 +221,6 @@
               {{ editSuccessMessage }}
             </div>
 
-<<<<<<< HEAD
-            <div class="flex space-x-3">
-              <button
-                type="submit"
-                :disabled="editLoading"
-                class="flex-1 inline-flex justify-center py-2 px-4 border border-transparent shadow-sm text-sm font-medium rounded-md text-white bg-indigo-600 hover:bg-indigo-700 focus:outline-none focus:ring-2 focus:ring-offset-2 focus:ring-indigo-500 disabled:opacity-50"
-              >
-                <span v-if="editLoading">保存中...</span>
-                <span v-else>保存</span>
-              </button>
-
-              <button
-                type="button"
-                @click="cancelEdit"
-                class="flex-1 inline-flex justify-center py-2 px-4 border border-gray-300 shadow-sm text-sm font-medium rounded-md text-gray-700 bg-white hover:bg-gray-50 focus:outline-none focus:ring-2 focus:ring-offset-2 focus:ring-indigo-500"
-              >
-                取消
-              </button>
-=======
         <!-- 编辑用户信息模态框 -->
         <div v-if="showEditModal" class="fixed inset-0 bg-gray-600 bg-opacity-50 overflow-y-auto h-full w-full z-50">
             <div class="relative top-20 mx-auto p-5 border w-96 shadow-lg rounded-md bg-white">
@@ -332,9 +264,8 @@
                         {{ t('profile.logout') }}
                     </button>
                 </div>
->>>>>>> 740f3361
             </div>
-          </form>
+          </div>
 
           <button
             @click="handleLogout"
@@ -345,9 +276,7 @@
             退出登录
           </button>
         </div>
-      </div>
-    </div>
-  </div>
+
 </template>
 
 <script setup>
