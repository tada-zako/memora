--- conflicted
+++ resolved
@@ -9,16 +9,11 @@
           {{ isLogin ? t('login.loginTitle') : t('login.registerTitle') }}
         </h2>
         <p class="mt-2 text-center text-sm text-gray-600">
-<<<<<<< HEAD
-          <button @click="toggleMode" class="font-medium text-black hover:text-indigo-500">
-            {{ isLogin ? '还没有账户？立即注册' : '已有账户？立即登录' }}
-=======
           <button 
             @click="toggleMode"
             class="font-medium text-black hover:text-indigo-500"
           >
             {{ isLogin ? t('login.noAccount') : t('login.hasAccount') }}
->>>>>>> 740f3361
           </button>
         </p>
       </div>
@@ -138,17 +133,6 @@
         username: form.username,
         password: form.password
       })
-<<<<<<< HEAD
-
-      // 本地存储 token
-      localStorage.setItem('access_token', response.access_token)
-      console.log('登录成功，token已保存:', response.access_token.substring(0, 20) + '...')
-
-      successMessage.value = '登录成功！'
-      setTimeout(() => {
-        router.push({ name: 'Profile' })
-      }, 1000)
-=======
       
       if (response.status === 'success') {
         successMessage.value = t('login.loginSuccess')
@@ -156,7 +140,6 @@
           router.push({ name: 'Profile' })
         }, 1000)
       }
->>>>>>> 740f3361
     } else {
       // 注册
       await register({
@@ -164,14 +147,6 @@
         email: form.email,
         password: form.password
       })
-<<<<<<< HEAD
-
-      successMessage.value = '注册成功！请登录'
-      setTimeout(() => {
-        isLogin.value = true
-        form.password = ''
-      }, 1000)
-=======
       
       if (response.status === 'success') {
         successMessage.value = t('login.registerSuccess')
@@ -180,7 +155,6 @@
           form.password = ''
         }, 1000)
       }
->>>>>>> 740f3361
     }
   } catch (error) {
     errorMessage.value = error.detail || error.message || t('login.operationFailed')
