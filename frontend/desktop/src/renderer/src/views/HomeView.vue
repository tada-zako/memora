--- conflicted
+++ resolved
@@ -49,37 +49,21 @@
               <div
                 v-for="collection in collections"
                 :key="collection.id"
-<<<<<<< HEAD
-                @click="viewCollection(collection)"
-                :class="[
-                  'h-36 rounded-xl p-3 flex flex-col justify-between cursor-pointer transition-all duration-300 ease-out text-gray-800 relative overflow-hidden group collection-card'
-                ]"
-                style="width: 100%; max-width: 280px"
-=======
                 :class="[
                   'h-36 rounded-xl p-3 flex flex-col justify-between cursor-pointer transition-all duration-300 ease-out text-accent-text relative overflow-hidden group collection-card'
                 ]"
                 style="width: 100%; max-width: 280px"
                 @click="viewCollection(collection)"
->>>>>>> 33b348aa
               >
                 <!-- 内容 -->
                 <div class="relative flex flex-col justify-between" style="height: 100%">
                   <div>
                     <div class="text-xl mb-1">{{ collection.icon }}</div>
-<<<<<<< HEAD
-                    <h3 class="text-2xl font-bold mb-0 truncate text-gray-1000">
-                      {{ collection.name }}
-                    </h3>
-                  </div>
-                  <p class="text-gray-600 text-sm truncate leading-tight">
-=======
                     <h3 class="text-2xl font-bold mb-0 truncate text-accent-text">
                       {{ collection.name }}
                     </h3>
                   </div>
                   <p class="text-primary-text text-sm truncate leading-tight">
->>>>>>> 33b348aa
                     {{ collection.collection_count }} {{ t('home.items') }}
                   </p>
                 </div>
@@ -117,15 +101,9 @@
             "
           >
             <div
-<<<<<<< HEAD
-              class="w-8 h-8 border-2 border-gray-300 border-t-gray-900 rounded-full animate-spin mb-4"
-            ></div>
-            <p class="text-gray-500">{{ t('home.loadingCollections') }}</p>
-=======
               class="w-8 h-8 border-2 border-muted-border border-t-gray-900 rounded-full animate-spin mb-4"
             ></div>
             <p class="text-primary-text">{{ t('home.loadingCollections') }}</p>
->>>>>>> 33b348aa
           </div>
         </div>
       </div>
@@ -134,21 +112,12 @@
         <!-- 创建事件按钮 -->
         <div class="flex justify-between items-center">
           <div>
-<<<<<<< HEAD
-            <h3 class="text-lg font-semibold text-gray-900">{{ t('home.myEvents') }}</h3>
-            <p class="text-sm text-gray-500">{{ t('home.manageEvents') }}</p>
-          </div>
-          <button
-            @click="showCreateEvent = true"
-            class="bg-gray-900 text-white px-4 py-2 rounded-lg hover:bg-gray-800 transition-smooth font-medium text-sm btn-hover flex items-center space-x-2"
-=======
             <h3 class="text-lg font-semibold text-accent-text">{{ t('home.myEvents') }}</h3>
             <p class="text-sm text-primary-text">{{ t('home.manageEvents') }}</p>
           </div>
           <button
             class="bg-accent text-muted-text px-4 py-2 rounded-lg hover:bg-accent transition-smooth font-medium text-sm btn-hover flex items-center space-x-2"
             @click="showCreateEvent = true"
->>>>>>> 33b348aa
           >
             <Plus class="w-4 h-4" />
             <span>{{ t('home.createEvent') }}</span>
@@ -156,31 +125,18 @@
         </div>
 
         <!-- 事件列表 -->
-<<<<<<< HEAD
-        <div class="bg-white/80 glass-effect rounded-xl border border-gray-100">
-=======
         <div class="bg-primary/80 glass-effect rounded-xl border border-muted-border">
->>>>>>> 33b348aa
           <div class="p-4">
             <div class="space-y-3">
               <div
                 v-for="event in events"
                 :key="event.id"
-<<<<<<< HEAD
-                class="p-4 border border-gray-100 rounded-lg hover:bg-gray-50/80 transition-smooth"
-              >
-                <div class="flex items-start justify-between">
-                  <div class="flex-1 min-w-0">
-                    <p class="font-medium text-gray-900 truncate">{{ event.description }}</p>
-                    <div class="flex items-center space-x-4 mt-2 text-sm text-gray-500">
-=======
                 class="p-4 border border-muted-border rounded-lg hover:bg-muted/80 transition-smooth"
               >
                 <div class="flex items-start justify-between">
                   <div class="flex-1 min-w-0">
                     <p class="font-medium text-accent-text truncate">{{ event.description }}</p>
                     <div class="flex items-center space-x-4 mt-2 text-sm text-primary-text">
->>>>>>> 33b348aa
                       <span>{{ formatDate(event.created_at) }}</span>
                       <span v-if="event.metadata" class="truncate"
                         >{{ Object.keys(event.metadata).length }} {{ t('home.tags') }}</span
@@ -189,41 +145,23 @@
                   </div>
                   <div class="flex items-center space-x-1 ml-4">
                     <button
-<<<<<<< HEAD
-                      @click="viewEvent(event)"
-                      class="p-1.5 text-gray-400 hover:text-gray-600 rounded hover:bg-gray-100 transition-smooth"
-                      title="查看"
-=======
                       class="p-1.5 text-primary-text hover:text-primary-text rounded hover:bg-muted transition-smooth"
                       title="查看"
                       @click="viewEvent(event)"
->>>>>>> 33b348aa
                     >
                       <Eye class="w-4 h-4" />
                     </button>
                     <button
-<<<<<<< HEAD
-                      @click="editEvent(event)"
-                      class="p-1.5 text-gray-400 hover:text-gray-600 rounded hover:bg-gray-100 transition-smooth"
-                      title="编辑"
-=======
                       class="p-1.5 text-primary-text hover:text-primary-text rounded hover:bg-muted transition-smooth"
                       title="编辑"
                       @click="editEvent(event)"
->>>>>>> 33b348aa
                     >
                       <Edit class="w-4 h-4" />
                     </button>
                     <button
-<<<<<<< HEAD
-                      @click="deleteEvent(event.id)"
-                      class="p-1.5 text-red-400 hover:text-red-600 rounded hover:bg-red-50 transition-smooth"
-                      title="删除"
-=======
                       class="p-1.5 text-red-400 hover:text-red-600 rounded hover:bg-red-50 transition-smooth"
                       title="删除"
                       @click="deleteEvent(event.id)"
->>>>>>> 33b348aa
                     >
                       <Trash2 class="w-4 h-4" />
                     </button>
@@ -231,41 +169,23 @@
                 </div>
                 <div class="flex items-center space-x-1 ml-4">
                   <button
-<<<<<<< HEAD
-                    @click="viewEvent(event)"
-                    class="p-1.5 text-gray-400 hover:text-gray-600 rounded hover:bg-gray-100 transition-smooth"
-                    title="查看"
-=======
                     class="p-1.5 text-primary-text hover:text-primary-text rounded hover:bg-muted transition-smooth"
                     title="查看"
                     @click="viewEvent(event)"
->>>>>>> 33b348aa
                   >
                     <Eye class="w-4 h-4" />
                   </button>
                   <button
-<<<<<<< HEAD
-                    @click="editEvent(event)"
-                    class="p-1.5 text-gray-400 hover:text-gray-600 rounded hover:bg-gray-100 transition-smooth"
-                    title="编辑"
-=======
                     class="p-1.5 text-primary-text hover:text-primary-text rounded hover:bg-muted transition-smooth"
                     title="编辑"
                     @click="editEvent(event)"
->>>>>>> 33b348aa
                   >
                     <Edit class="w-4 h-4" />
                   </button>
                   <button
-<<<<<<< HEAD
-                    @click="deleteEvent(event.id)"
-                    class="p-1.5 text-red-400 hover:text-red-600 rounded hover:bg-red-50 transition-smooth"
-                    title="删除"
-=======
                     class="p-1.5 text-red-400 hover:text-red-600 rounded hover:bg-red-50 transition-smooth"
                     title="删除"
                     @click="deleteEvent(event.id)"
->>>>>>> 33b348aa
                   >
                     <Trash2 class="w-4 h-4" />
                   </button>
@@ -273,15 +193,9 @@
               </div>
 
               <div v-if="events.length === 0" class="text-center py-12">
-<<<<<<< HEAD
-                <Calendar class="w-12 h-12 text-gray-300 mx-auto mb-4" />
-                <p class="text-gray-500">{{ t('home.noEvents') }}</p>
-                <p class="text-sm text-gray-400 mt-1">{{ t('home.createFirstEvent') }}</p>
-=======
                 <Calendar class="w-12 h-12 text-muted-text mx-auto mb-4" />
                 <p class="text-primary-text">{{ t('home.noEvents') }}</p>
                 <p class="text-sm text-primary-text mt-1">{{ t('home.createFirstEvent') }}</p>
->>>>>>> 33b348aa
               </div>
             </div>
           </div>
@@ -291,33 +205,20 @@
       <!-- 附件管理页面 -->
       <div v-if="currentPage === 'attachments'" class="space-y-6 max-w-4xl">
         <!-- 上传区域 -->
-<<<<<<< HEAD
-        <div class="bg-white/80 glass-effect rounded-xl border border-gray-100 p-6">
-          <h3 class="text-lg font-semibold text-gray-900 mb-4">
-=======
         <div class="bg-primary/80 glass-effect rounded-xl border border-muted-border p-6">
           <h3 class="text-lg font-semibold text-accent-text mb-4">
->>>>>>> 33b348aa
             {{ t('home.uploadAttachments') }}
           </h3>
 
           <div class="space-y-4">
             <!-- 事件选择 -->
             <div>
-<<<<<<< HEAD
-              <label class="block text-sm font-medium text-gray-700 mb-2">{{
-=======
               <label class="block text-sm font-medium text-primary-text mb-2">{{
->>>>>>> 33b348aa
                 t('home.associatedEvent')
               }}</label>
               <select
                 v-model="selectedEventId"
-<<<<<<< HEAD
-                class="w-full border border-gray-200 rounded-lg px-3 py-2 focus:ring-2 focus:ring-gray-900 focus:border-transparent bg-white/80 transition-smooth text-sm"
-=======
                 class="w-full border border-muted-border rounded-lg px-3 py-2 focus:ring-2 focus:ring-gray-900 focus:border-transparent bg-primary/80 transition-smooth text-sm"
->>>>>>> 33b348aa
               >
                 <option value="">{{ t('home.selectEvent') }}</option>
                 <option v-for="event in events" :key="event.id" :value="event.id">
@@ -338,14 +239,6 @@
               @dragover.prevent
               @dragenter.prevent
             >
-<<<<<<< HEAD
-              <Upload class="w-10 h-10 text-gray-400 mx-auto mb-3" />
-              <h4 class="text-base font-semibold text-gray-900 mb-2">
-                {{ t('home.dragFilesHere') }}
-              </h4>
-              <p class="text-gray-500 mb-4 font-light text-sm">{{ t('home.uploadDescription') }}</p>
-              <button
-=======
               <Upload class="w-10 h-10 text-primary-text mx-auto mb-3" />
               <h4 class="text-base font-semibold text-accent-text mb-2">
                 {{ t('home.dragFilesHere') }}
@@ -355,7 +248,6 @@
               </p>
               <button
                 class="bg-accent text-muted-text px-4 py-2 rounded-lg hover:bg-accent transition-smooth font-medium text-sm btn-hover"
->>>>>>> 33b348aa
                 @click="triggerFileInput"
               >
                 {{ t('home.selectFile') }}
@@ -371,20 +263,12 @@
 
             <!-- 描述 -->
             <div>
-<<<<<<< HEAD
-              <label class="block text-sm font-medium text-gray-700 mb-2">{{
-=======
               <label class="block text-sm font-medium text-primary-text mb-2">{{
->>>>>>> 33b348aa
                 t('home.description')
               }}</label>
               <textarea
                 v-model="attachmentDescription"
-<<<<<<< HEAD
-                class="w-full border border-gray-200 rounded-lg px-3 py-2 focus:ring-2 focus:ring-gray-900 focus:border-transparent bg-white/80 transition-smooth text-sm resize-none"
-=======
                 class="w-full border border-muted-border rounded-lg px-3 py-2 focus:ring-2 focus:ring-gray-900 focus:border-transparent bg-primary/80 transition-smooth text-sm resize-none"
->>>>>>> 33b348aa
                 rows="2"
                 :placeholder="t('home.addDescription')"
               ></textarea>
