--- conflicted
+++ resolved
@@ -31,46 +31,6 @@
               class="bg-gray-100 hover:bg-gray-200 text-gray-700 px-4 py-2 rounded-lg transition-smooth font-medium text-sm btn-hover flex items-center space-x-2 disabled:opacity-50 disabled:cursor-not-allowed"
               title="刷新收藏列表"
             >
-<<<<<<< HEAD
-              <RefreshIcon :class="['w-4 h-4', isLoadingCollections ? 'animate-spin' : '']" />
-              <span>{{ isLoadingCollections ? '刷新中...' : '刷新' }}</span>
-            </button>
-          </div>
-          <div style="width: 92%; margin-left: 20px">
-            <div
-              style="
-                display: grid;
-                grid-template-columns: repeat(auto-fit, minmax(200px, 1fr));
-                gap: 16px;
-                max-width: 100%;
-              "
-            >
-              <!-- 收藏卡片 -->
-              <div
-                v-for="collection in collections"
-                :key="collection.id"
-                @click="viewCollection(collection)"
-                :class="[
-                  'h-36 rounded-xl p-3 flex flex-col justify-between cursor-pointer transition-all duration-300 ease-out text-gray-800 relative overflow-hidden group collection-card'
-                ]"
-                style="width: 100%; max-width: 280px"
-              >
-                <!-- 内容 -->
-                <div class="relative flex flex-col justify-between" style="height: 100%">
-                  <div>
-                    <div class="text-xl mb-1">{{ collection.icon }}</div>
-                    <h3 class="text-2xl font-bold mb-0 truncate text-gray-1000">
-                      {{ collection.name }}
-                    </h3>
-                  </div>
-                  <p class="text-gray-600 text-sm truncate leading-tight">
-                    {{ collection.collection_count }} 个收藏
-                  </p>
-                </div>
-              </div>
-            </div>
-          </div>
-=======
               <RefreshIcon :class="[
                 'w-4 h-4',
                 isLoadingCollections ? 'animate-spin' : ''
@@ -78,30 +38,30 @@
               <span>{{ isLoadingCollections ? t('home.refreshing') : t('home.refresh') }}</span>
             </button>
           </div>
-<div style="width: 92%; margin-left: 20px;">
-  <div style="display: grid; grid-template-columns: repeat(auto-fit, minmax(200px, 1fr)); gap: 16px; max-width: 100%;">
-    <!-- 收藏卡片 -->
-    <div 
-      v-for="collection in collections" 
-      :key="collection.id"
-      @click="viewCollection(collection)"
-      :class="[ 
-        'h-36 rounded-xl p-3 flex flex-col justify-between cursor-pointer transition-all duration-300 ease-out text-gray-800 relative overflow-hidden group collection-card',
-      ]"
-      style="width: 100%; max-width: 280px;"
-    >
-      <!-- 内容 -->
-      <div class="relative flex flex-col justify-between" style="height: 100%;">
-        <div>
-          <div class="text-xl mb-1">{{ collection.icon }}</div>
-          <h3 class="text-2xl font-bold mb-0 truncate text-gray-1000">{{ collection.name }}</h3>
-        </div>
-        <p class="text-gray-600 text-sm truncate leading-tight">{{ collection.collection_count }} {{ t('home.items') }}</p>
-      </div>
-    </div>
-  </div>
-</div>
->>>>>>> 740f3361
+        
+          <div style="width: 92%; margin-left: 20px;">
+            <div style="display: grid; grid-template-columns: repeat(auto-fit, minmax(200px, 1fr)); gap: 16px; max-width: 100%;">
+              <!-- 收藏卡片 -->
+              <div 
+                v-for="collection in collections" 
+                :key="collection.id"
+                @click="viewCollection(collection)"
+                :class="[ 
+                  'h-36 rounded-xl p-3 flex flex-col justify-between cursor-pointer transition-all duration-300 ease-out text-gray-800 relative overflow-hidden group collection-card',
+                ]"
+                style="width: 100%; max-width: 280px;"
+              >
+                <!-- 内容 -->
+                <div class="relative flex flex-col justify-between" style="height: 100%;">
+                  <div>
+                    <div class="text-xl mb-1">{{ collection.icon }}</div>
+                    <h3 class="text-2xl font-bold mb-0 truncate text-gray-1000">{{ collection.name }}</h3>
+                  </div>
+                  <p class="text-gray-600 text-sm truncate leading-tight">{{ collection.collection_count }} {{ t('home.items') }}</p>
+                </div>
+              </div>
+            </div>
+          </div>
 
           <!-- 空状态 -->
           <div
@@ -119,159 +79,107 @@
             <h3 class="text-lg font-semibold text-gray-900 mb-2">{{ t('home.noCollections') }}</h3>
           </div>
           <!-- 加载状态 -->
-<<<<<<< HEAD
-          <div
-            v-if="isLoadingCollections && collections.length === 0"
-            class="text-center"
-            style="
-              height: calc(100% - 84px);
-              display: flex;
-              justify-content: center;
-              align-items: center;
-              flex-direction: column;
-            "
-          >
-            <div
-              class="w-8 h-8 border-2 border-gray-300 border-t-gray-900 rounded-full animate-spin mb-4"
-            ></div>
-            <p class="text-gray-500">正在加载收藏...</p>
-=======
           <div v-if="isLoadingCollections && collections.length === 0" class="text-center" style="height: calc(100% - 84px); display: flex; justify-content: center; align-items: center; flex-direction: column;">
             <div class="w-8 h-8 border-2 border-gray-300 border-t-gray-900 rounded-full animate-spin mb-4"></div>
             <p class="text-gray-500">{{ t('home.loadingCollections') }}</p>
->>>>>>> 740f3361
           </div>
         </div>
       </div>
-      <!-- 事件列表页面 -->
-      <div v-if="currentPage === 'events'" class="space-y-6 max-w-4xl">
-        <!-- 创建事件按钮 -->
-        <div class="flex justify-between items-center">
-          <div>
-            <h3 class="text-lg font-semibold text-gray-900">{{ t('home.myEvents') }}</h3>
-            <p class="text-sm text-gray-500">{{ t('home.manageEvents') }}</p>
-          </div>
-          <button
-            @click="showCreateEvent = true"
-            class="bg-gray-900 text-white px-4 py-2 rounded-lg hover:bg-gray-800 transition-smooth font-medium text-sm btn-hover flex items-center space-x-2"
-          >
-            <Plus class="w-4 h-4" />
-            <span>{{ t('home.createEvent') }}</span>
-          </button>
-        </div>
-        <!-- 事件列表 -->
-        <div class="bg-white/80 glass-effect rounded-xl border border-gray-100">
-<<<<<<< HEAD
-          <div class="p-4">
-            <div class="space-y-3">
-              <div
-                v-for="event in events"
-                :key="event.id"
-                class="p-4 border border-gray-100 rounded-lg hover:bg-gray-50/80 transition-smooth"
-              >
-                <div class="flex items-start justify-between">
-                  <div class="flex-1 min-w-0">
-                    <p class="font-medium text-gray-900 truncate">{{ event.description }}</p>
-                    <div class="flex items-center space-x-4 mt-2 text-sm text-gray-500">
-                      <span>{{ formatDate(event.created_at) }}</span>
-                      <span v-if="event.metadata" class="truncate"
-                        >{{ Object.keys(event.metadata).length }} 个标签</span
-=======
-            <div class="p-4">
-              <div class="space-y-3">
-                <div v-for="event in events" :key="event.id" class="p-4 border border-gray-100 rounded-lg hover:bg-gray-50/80 transition-smooth">
-                  <div class="flex items-start justify-between">
-                    <div class="flex-1 min-w-0">
-                      <p class="font-medium text-gray-900 truncate">{{ event.description }}</p>
-                      <div class="flex items-center space-x-4 mt-2 text-sm text-gray-500">
-                        <span>{{ formatDate(event.created_at) }}</span>
-                        <span v-if="event.metadata" class="truncate">{{ Object.keys(event.metadata).length }} {{ t('home.tags') }}</span>
+        <!-- 事件列表页面 -->
+        <div v-if="currentPage === 'events'" class="space-y-6 max-w-4xl">
+          <!-- 创建事件按钮 -->
+          <div class="flex justify-between items-center">
+            <div>
+              <h3 class="text-lg font-semibold text-gray-900">{{ t('home.myEvents') }}</h3>
+              <p class="text-sm text-gray-500">{{ t('home.manageEvents') }}</p>
+            </div>
+            <button
+              @click="showCreateEvent = true"
+              class="bg-gray-900 text-white px-4 py-2 rounded-lg hover:bg-gray-800 transition-smooth font-medium text-sm btn-hover flex items-center space-x-2"
+            >
+              <Plus class="w-4 h-4" />
+              <span>{{ t('home.createEvent') }}</span>
+            </button>
+          </div>
+
+          <!-- 事件列表 -->
+          <div class="bg-white/80 glass-effect rounded-xl border border-gray-100">
+              <div class="p-4">
+                <div class="space-y-3">
+                  <div v-for="event in events" :key="event.id" class="p-4 border border-gray-100 rounded-lg hover:bg-gray-50/80 transition-smooth">
+                    <div class="flex items-start justify-between">
+                      <div class="flex-1 min-w-0">
+                        <p class="font-medium text-gray-900 truncate">{{ event.description }}</p>
+                        <div class="flex items-center space-x-4 mt-2 text-sm text-gray-500">
+                          <span>{{ formatDate(event.created_at) }}</span>
+                          <span v-if="event.metadata" class="truncate">{{ Object.keys(event.metadata).length }} {{ t('home.tags') }}</span>
+                        </div>
+                      </div>
+                      <div class="flex items-center space-x-1 ml-4">
+                        <button 
+                          @click="viewEvent(event)"
+                          class="p-1.5 text-gray-400 hover:text-gray-600 rounded hover:bg-gray-100 transition-smooth"
+                          title="查看"
+                        >
+                          <Eye class="w-4 h-4" />
+                        </button>
+                        <button 
+                          @click="editEvent(event)"
+                          class="p-1.5 text-gray-400 hover:text-gray-600 rounded hover:bg-gray-100 transition-smooth"
+                          title="编辑"
+                        >
+                          <Edit class="w-4 h-4" />
+                        </button>
+                        <button 
+                          @click="deleteEvent(event.id)"
+                          class="p-1.5 text-red-400 hover:text-red-600 rounded hover:bg-red-50 transition-smooth"
+                          title="删除"
+                        >
+                          <Trash2 class="w-4 h-4" />
+                        </button>
                       </div>
                     </div>
                     <div class="flex items-center space-x-1 ml-4">
-                      <button 
+                      <button
                         @click="viewEvent(event)"
                         class="p-1.5 text-gray-400 hover:text-gray-600 rounded hover:bg-gray-100 transition-smooth"
                         title="查看"
                       >
                         <Eye class="w-4 h-4" />
                       </button>
-                      <button 
+                      <button
                         @click="editEvent(event)"
                         class="p-1.5 text-gray-400 hover:text-gray-600 rounded hover:bg-gray-100 transition-smooth"
                         title="编辑"
                       >
                         <Edit class="w-4 h-4" />
                       </button>
-                      <button 
+                      <button
                         @click="deleteEvent(event.id)"
                         class="p-1.5 text-red-400 hover:text-red-600 rounded hover:bg-red-50 transition-smooth"
                         title="删除"
->>>>>>> 740f3361
                       >
+                        <Trash2 class="w-4 h-4" />
+                      </button>
                     </div>
                   </div>
-                  <div class="flex items-center space-x-1 ml-4">
-                    <button
-                      @click="viewEvent(event)"
-                      class="p-1.5 text-gray-400 hover:text-gray-600 rounded hover:bg-gray-100 transition-smooth"
-                      title="查看"
-                    >
-                      <Eye class="w-4 h-4" />
-                    </button>
-                    <button
-                      @click="editEvent(event)"
-                      class="p-1.5 text-gray-400 hover:text-gray-600 rounded hover:bg-gray-100 transition-smooth"
-                      title="编辑"
-                    >
-                      <Edit class="w-4 h-4" />
-                    </button>
-                    <button
-                      @click="deleteEvent(event.id)"
-                      class="p-1.5 text-red-400 hover:text-red-600 rounded hover:bg-red-50 transition-smooth"
-                      title="删除"
-                    >
-                      <Trash2 class="w-4 h-4" />
-                    </button>
+                  
+                  <div v-if="events.length === 0" class="text-center py-12">
+                    <Calendar class="w-12 h-12 text-gray-300 mx-auto mb-4" />
+                    <p class="text-gray-500">{{ t('home.noEvents') }}</p>
+                    <p class="text-sm text-gray-400 mt-1">{{ t('home.createFirstEvent') }}</p>
                   </div>
                 </div>
-<<<<<<< HEAD
               </div>
-
-              <div v-if="events.length === 0" class="text-center py-12">
-                <Calendar class="w-12 h-12 text-gray-300 mx-auto mb-4" />
-                <p class="text-gray-500">暂无事件记录</p>
-                <p class="text-sm text-gray-400 mt-1">点击上方按钮创建您的第一个事件</p>
-=======
-                
-                <div v-if="events.length === 0" class="text-center py-12">
-                  <Calendar class="w-12 h-12 text-gray-300 mx-auto mb-4" />
-                  <p class="text-gray-500">{{ t('home.noEvents') }}</p>
-                  <p class="text-sm text-gray-400 mt-1">{{ t('home.createFirstEvent') }}</p>
-                </div>
->>>>>>> 740f3361
-              </div>
-            </div>
-          </div>
+          </div>
+
         </div>
-      </div>
+
+
       <!-- 附件管理页面 -->
       <div v-if="currentPage === 'attachments'" class="space-y-6 max-w-4xl">
         <!-- 上传区域 -->
         <div class="bg-white/80 glass-effect rounded-xl border border-gray-100 p-6">
-<<<<<<< HEAD
-          <h3 class="text-lg font-semibold text-gray-900 mb-4">上传附件</h3>
-
-          <div class="space-y-4">
-            <!-- 事件选择 -->
-            <div>
-              <label class="block text-sm font-medium text-gray-700 mb-2">关联事件</label>
-              <select
-                v-model="selectedEventId"
-                class="w-full border border-gray-200 rounded-lg px-3 py-2 focus:ring-2 focus:ring-gray-900 focus:border-transparent bg-white/80 transition-smooth text-sm"
-              >
-                <option value="">选择事件</option>
-=======
           <h3 class="text-lg font-semibold text-gray-900 mb-4">{{ t('home.uploadAttachments') }}</h3>
           
           <div class="space-y-4">
@@ -280,7 +188,6 @@
               <label class="block text-sm font-medium text-gray-700 mb-2">{{ t('home.associatedEvent') }}</label>
               <select v-model="selectedEventId" class="w-full border border-gray-200 rounded-lg px-3 py-2 focus:ring-2 focus:ring-gray-900 focus:border-transparent bg-white/80 transition-smooth text-sm">
                 <option value="">{{ t('home.selectEvent') }}</option>
->>>>>>> 740f3361
                 <option v-for="event in events" :key="event.id" :value="event.id">
                   {{ event.description }}
                 </option>
@@ -300,17 +207,9 @@
               ]"
             >
               <Upload class="w-10 h-10 text-gray-400 mx-auto mb-3" />
-<<<<<<< HEAD
-              <h4 class="text-base font-semibold text-gray-900 mb-2">拖拽文件到这里上传</h4>
-              <p class="text-gray-500 mb-4 font-light text-sm">
-                支持图片、文档等格式，单个文件不超过 10MB
-              </p>
-              <button
-=======
               <h4 class="text-base font-semibold text-gray-900 mb-2">{{ t('home.dragFilesHere') }}</h4>
               <p class="text-gray-500 mb-4 font-light text-sm">{{ t('home.uploadDescription') }}</p>
               <button 
->>>>>>> 740f3361
                 @click="triggerFileInput"
                 class="bg-gray-900 text-white px-4 py-2 rounded-lg hover:bg-gray-800 transition-smooth font-medium text-sm btn-hover"
               >
@@ -327,15 +226,9 @@
 
             <!-- 描述 -->
             <div>
-<<<<<<< HEAD
-              <label class="block text-sm font-medium text-gray-700 mb-2">描述（可选）</label>
-              <textarea
-                v-model="attachmentDescription"
-=======
               <label class="block text-sm font-medium text-gray-700 mb-2">{{ t('home.description') }}</label>
               <textarea 
                 v-model="attachmentDescription" 
->>>>>>> 740f3361
                 class="w-full border border-gray-200 rounded-lg px-3 py-2 focus:ring-2 focus:ring-gray-900 focus:border-transparent bg-white/80 transition-smooth text-sm resize-none"
                 rows="2"
                 :placeholder="t('home.addDescription')"
@@ -400,39 +293,20 @@
             </div>
           </div>
         </div>
+        
       </div>
-    </main>
+    
+  </main>
   </div>
 </template>
 
 <script setup>
 import { ref, onMounted, onUnmounted } from 'vue'
 import { useRouter } from 'vue-router'
-<<<<<<< HEAD
-import {
-  Camera,
-  User,
-  Bell,
-  Settings,
-  Calendar,
-  Upload,
-  Plus,
-  Eye,
-  Edit,
-  Trash2,
-  FileText,
-  X,
-  ExternalLink,
-  RefreshCw as RefreshIcon,
-  Globe,
-  Star,
-  Home
-=======
 import { useI18n } from 'vue-i18n'
 import { 
   Camera, User, Bell, Settings, Calendar, Upload, Plus, Eye, Edit, Trash2, FileText,
   X, ExternalLink, RefreshCw as RefreshIcon, Globe, Star, Home
->>>>>>> 740f3361
 } from 'lucide-vue-next'
 import UploadModal from '../components/UploadModal.vue'
 import { getCategories, deleteCategory } from '../services/category'
