--- conflicted
+++ resolved
@@ -54,10 +54,7 @@
 @custom-variant dark (&:where(.dark, .dark *));
 
 @theme {
-<<<<<<< HEAD
-  --color-primary:  
-;
-=======
+
   /* ========== 主题色彩 ========== */
 
   /* 系统背景色 */
@@ -134,7 +131,7 @@
   --color-error: #ef4444;
   --color-error-text: #fecaca;
   --color-error-border: #991b1b;
->>>>>>> 33b348aa
+
 }
 
 /* 心情滑块样式 */
