from fastapi import APIRouter, HTTPException, Depends, status
from fastapi.responses import StreamingResponse
from sqlalchemy.ext.asyncio import AsyncSession
from sqlalchemy import desc, select
from sqlalchemy.orm import selectinload
from entity.response import Response
from pydantic import BaseModel
from loguru import logger
from utils.web_parser import get_web_title

from model import (
    User,
    Collection,
    Category,
    CollectionDetail,
)
from db import get_db
from routers.auth import get_current_user
from ai.PROMPTS import (
    PROMPT_PARSE_CATEGORY_AND_TAGS,
    PROMPT_SUMMARIZE_CONTENT,
    ADDITIONAL_PROMPT_USER_LANGUAGE_PREFERENCE,
    parse_json,
)
from ai.openai_provider import provider_openai
from utils.markdownit_content import markdownit_helper

from typing import Optional

# Create router instance
router = APIRouter(
    prefix="/collection",
    tags=["collections"],
    responses={404: {"description": "Not found"}},
)


class CollectionDetailUpdate(BaseModel):
    value: Optional[str] = None


class CollectionTagsUpdate(BaseModel):
    tags: list[str]


class CollectionUrlCreate(BaseModel):
    url: str


class CollectionPictureCreate(BaseModel):
    attachment_id: str
    category: str


class CollectionUrlResponseDelta(BaseModel):
    type: str
    data: dict


async def streaming_create_collection_url(
    collection: CollectionUrlCreate, current_user: User, db: AsyncSession
):
    """
    Create a new collection which type is url reference
    """
    # 不是哥们，这样手搓流式函数是吧...
    # step 1: created to collection table
    user_id = current_user.id

    db_collection = Collection(user_id=user_id)
    db.add(db_collection)
    await db.commit()
    await db.refresh(db_collection)

    url_detail = CollectionDetail(collection_id=db_collection.id, key="url", value=collection.url)
    db.add(url_detail)

    yield CollectionUrlResponseDelta(
        type="collection_created",
        data={
            "id": db_collection.id,
            "user_id": db_collection.user_id,
            "created_at": db_collection.created_at.isoformat(),
            "updated_at": db_collection.updated_at.isoformat(),
        },
    )

    # step 2: fetching the content of the url
    content = await markdownit_helper.markdownit(collection.url)

    # step 2.1: get url title
    title = await get_web_title(collection.url)

    content_detail = CollectionDetail(collection_id=db_collection.id, key="content", value=content)
    db.add(content_detail)
    content_title = CollectionDetail(collection_id=db_collection.id, key="title", value=title)
    db.add(content_title)

    logger.info(f"Fetched content from {collection.url}, length: {len(content)}: {content[:50]}...")

    yield CollectionUrlResponseDelta(
        type="content_fetched",
        data={
            "url": collection.url,
            "content": f"{content[:100]}...",
            "title": title,
        },
    )

    # step 2.5: get categories from db (only user's categories)
    categories_query = (
        select(Category.name, Category.emoji)
        .where(Category.user_id == user_id)
        .order_by(Category.name)
    )
    categories_result = await db.execute(categories_query)
    categories = [row[0] for row in categories_result.all()]
    category_emojis = [row[1] for row in categories_result.all()]

    categories_str = ", ".join(
        [f"{cat}({emoji})" for cat, emoji in zip(categories, category_emojis)]
    )
    cate_sys_prompt = PROMPT_PARSE_CATEGORY_AND_TAGS.format(categories=categories_str)

    cate_sys_prompt += f"\n\n{ADDITIONAL_PROMPT_USER_LANGUAGE_PREFERENCE}"

    # step 3: llm analyze the category and tags
    cate_llm_resp = await provider_openai.text_chat(
        prompt=content,
        system_prompt=cate_sys_prompt,
    )
    cate_json = parse_json(cate_llm_resp.completion_text)
    category: str = cate_json.get("category", "")
    category_emoji: str = cate_json.get("category_emoji", "")
    tags: list = cate_json.get("tags", [])

    # save to category if not exists
    db_category = await db.execute(
        select(Category).where(Category.name == category, Category.user_id == user_id)
    )
    if category and not db_category.scalar_one_or_none():
        new_category = Category(name=category, emoji=category_emoji, user_id=user_id)
        db.add(new_category)
        await db.commit()
        await db.refresh(new_category)
        logger.info(f"New category created: {new_category.name}")

    yield CollectionUrlResponseDelta(
        type="category_analyzed",
        data={
            "category": category,
            "tags": tags,
        },
    )

    # 看笑了...

    # get category_id
    category_query = select(Category.id).where(
        Category.name == category, Category.user_id == user_id
    )
    category_result = await db.execute(category_query)
    category_id = category_result.scalar_one_or_none()

    # step 3.5: update collection with category and tags
    if not category_id:
        category_id = -1

    db_collection.category_id = category_id  # type: ignore
    db_collection.tags = ",".join(tags)  # type: ignore
    db.add(db_collection)

    await db.commit()

    # step 4: llm summarize the content, using streaming
    summary_sys_prompt = PROMPT_SUMMARIZE_CONTENT
    summary_sys_prompt += f"\n\n{ADDITIONAL_PROMPT_USER_LANGUAGE_PREFERENCE}"
    summary_llm_resp = provider_openai.text_chat_stream(
        prompt=content,
        system_prompt=summary_sys_prompt,
    )
    full_summary = ""
    async for chunk in summary_llm_resp:
        full_summary += chunk.completion_text
        yield CollectionUrlResponseDelta(
            type="summary_chunk",
            data={
                "summary": chunk.completion_text,
            },
        )

    full_summary = parse_json(full_summary).get("summary", "")

    summary_detail = CollectionDetail(
        collection_id=db_collection.id, key="summary", value=full_summary
    )
    db.add(summary_detail)
    await db.commit()

    yield CollectionUrlResponseDelta(
        type="index_completed",
        data={
            "collection_id": db_collection.id,
        },
    )


@router.post(
    "/url",
    response_model=CollectionUrlResponseDelta,
    status_code=status.HTTP_201_CREATED,
)
async def create_collection_url(
    event: CollectionUrlCreate,
    current_user: User = Depends(get_current_user),
    db: AsyncSession = Depends(get_db),
):
    """
    Create a new collection which type is url reference
    """

    async def steaming():
        async for delta in streaming_create_collection_url(event, current_user, db):
            data = delta.model_dump_json()
            yield f"data: {data}\n\n"

    return StreamingResponse(steaming(), media_type="text/event-stream")


# @router.post(
#     "/picture",
#     response_model=Response,
#     status_code=status.HTTP_201_CREATED,
# )
# # upload file
# async def create_collection_picture(
#     event: CollectionPictureCreate,
#     db: AsyncSession = Depends(get_db),
# ):
#     """
#     Create a new collection which type is picture reference
#     """
#     user_id = 1

#     # step 1. check if the category exists
#     category_query = select(Category).where(Category.name == event.category)
#     category_result = await db.execute(category_query)
#     category_result = category_result.first()
#     if not category_result:
#         # create new category if not exists
#         new_category = Category(
#             name=event.category, user_id=user_id
#         )  # TODO: Replace with actual user_id from request context or authentication
#         db.add(new_category)
#         await db.commit()
#         category_id = new_category.id
#     else:
#         logger.debug(f"Category {category_result} already exists.")
#         category_id = category_result[0].id
#     logger.debug(f"Category ID: {str(category_id)} for category {event.category}")

#     # step 2. call the llm

#     # find the attachment by id
#     attachment_query = select(Attachment).where(
#         Attachment.attachment_id == event.attachment_id
#     )
#     attachment_result = await db.execute(attachment_query)
#     attachment = attachment_result.scalar_one_or_none()
#     if not attachment:
#         raise HTTPException(
#             status_code=status.HTTP_404_NOT_FOUND,
#             detail=f"Attachment with id {event.attachment_id} not found",
#         )
#     # convert to base64
#     # async with anyio.open_file(attachment.url, "rb") as file:  # type: ignore
#     #     file_base64 = base64.b64encode(await file.read()).decode("utf-8")
#     with open(attachment.url, "rb") as file:  # type: ignore
#         file_base64 = (
#             f"data:image/jpeg;base64,{base64.b64encode(file.read()).decode('utf-8')}"
#         )

#     system_prompt = f"{PICTURE_PROMPT.format(category=event.category)}\n\n{ADDITIONAL_PROMPT_USER_LANGUAGE_PREFERENCE}"
#     llm_response = await provider_openai.text_chat(
#         prompt="Please describe the image.",
#         images=[file_base64],
#         system_prompt=system_prompt,
#     )

#     llm_json = parse_json(llm_response.completion_text)
#     tags = llm_json.get("tags", [])

#     logger.info(f"LLM generated tags: {tags} for category {event.category}")

#     db_collection = Collection(
#         user_id=user_id, category_id=category_id, tags=",".join(tags)
#     )
#     db.add(db_collection)
#     await db.commit()
#     await db.refresh(db_collection)

#     # update collection_attachaments table
#     collection_attachment = CollectionAttachment(
#         collection_id=db_collection.id,
#         attachment_id=attachment.attachment_id,  # type: ignore
#     )
#     db.add(collection_attachment)
#     await db.commit()

#     # update collection details
#     detail = CollectionDetail(
#         collection_id=db_collection.id, key="attachment", value=attachment.attachment_id
#     )
#     db.add(detail)
#     await db.commit()

#     return Response(
#         code=200,
#         message="Collection created successfully",
#         data={
#             "collection_id": db_collection.id,
#             "category_id": db_collection.category_id,
#             "tags": db_collection.tags,
#             "created_at": db_collection.created_at.isoformat(),
#             "updated_at": db_collection.updated_at.isoformat(),
#         },
#     )

# Create user collections router
collections_router = APIRouter(
    prefix="/collections",
    tags=["collections"],
    responses={404: {"description": "Not found"}},
)


@collections_router.get("/", response_model=Response)
async def get_current_user_collections(
    category_id: int | None = None,
    current_user: User = Depends(get_current_user),
    db: AsyncSession = Depends(get_db),
):
    """
    Get all collections for the current authenticated user
    """
    # Get user's collections
    collections_query = (
        select(Collection)
        .where(Collection.user_id == current_user.id)
        .options(selectinload(Collection.details))
        .order_by(desc(Collection.created_at))
    )

    if category_id:
<<<<<<< HEAD
        collections_query = collections_query.where(Collection.category_id == category_id)
=======
        collections_query = collections_query.where(
            Collection.category_id == category_id
        )
>>>>>>> 33b348aa

    collections_result = await db.execute(collections_query)
    collections = collections_result.scalars().unique().all()

    return Response(
        code=200,
        message="Collections retrieved successfully",
        data={
            "collections": [
                {
                    "id": collection.id,
                    "category_id": collection.category_id,
                    "tags": collection.tags,
<<<<<<< HEAD
                    "details": {detail.key: detail.value for detail in collection.details},
=======
                    "details": (
                        [
                            {
                                "id": detail.id,
                                "key": detail.key,
                                "value": detail.value,
                                "created_at": detail.created_at.isoformat(),
                                "updated_at": detail.updated_at.isoformat(),
                            }
                            for detail in collection.details
                        ]
                        if collection.details
                        else []
                    ),
>>>>>>> 33b348aa
                    "created_at": collection.created_at.isoformat(),
                    "updated_at": collection.updated_at.isoformat(),
                }
                for collection in collections
            ]
        },
    )


# 通过category_id获取所有collection
@router.get("/by_category/{category_id}", response_model=Response)
async def get_collections_by_category(
    category_id: int,
    current_user: User = Depends(get_current_user),
    db: AsyncSession = Depends(get_db),
):
    """
    根据category_id获取当前用户的collection
    """
    collections_query = (
        select(Collection)
        .where(
            Collection.category_id == category_id, Collection.user_id == current_user.id
        )
        .options(selectinload(Collection.details))
        .order_by(desc(Collection.created_at))
    )
    collections_result = await db.execute(collections_query)
    collections = collections_result.scalars().unique().all()

    # get category
    category_query = select(Category).where(
        Category.id == category_id, Category.user_id == current_user.id
    )
    category_result = await db.execute(category_query)
    category = category_result.scalar_one_or_none()

    return Response(
        code=200,
        message="Collections fetched by category successfully",
        data={
            "category": (
                {
                    "id": category.id,
                    "name": category.name,
                    "emoji": category.emoji,
                    "knowledge_base_id": category.knowledge_base_id,
                }
                if category
                else None
            ),
            "collections": [
                {
                    "id": collection.id,
                    "category_id": collection.category_id,
                    "tags": collection.tags,
<<<<<<< HEAD
                    "details": {detail.key: detail.value for detail in collection.details},
=======
                    "details": (
                        [
                            {
                                "id": detail.id,
                                "key": detail.key,
                                "value": detail.value,
                                "created_at": detail.created_at.isoformat(),
                                "updated_at": detail.updated_at.isoformat(),
                            }
                            for detail in collection.details
                        ]
                        if collection.details
                        else []
                    ),
>>>>>>> 33b348aa
                    "created_at": collection.created_at.isoformat(),
                    "updated_at": collection.updated_at.isoformat(),
                }
                for collection in collections
            ],
        },
    )


# 全文搜索，找到匹配的 collection
@router.get("/search", response_model=Response)
async def search_collections(query: str, db: AsyncSession = Depends(get_db)):
    """
    全文搜索，找到匹配的 collection
    """
    # 搜索 Collection 的 details 中的内容
    collections_query = (
        select(Collection)
        .join(Collection.details)
        .where(CollectionDetail.value.ilike(f"%{query}%"))
        .options(selectinload(Collection.details))
        .order_by(desc(Collection.created_at))
    )
    collections_result = await db.execute(collections_query)
    collections = collections_result.scalars().unique().all()
    return Response(
        code=200,
        message="Collections searched successfully",
        data={
            "collections": [
                {
                    "id": collection.id,
                    "category_id": collection.category_id,
                    "tags": collection.tags,
<<<<<<< HEAD
                    "details": {detail.key: detail.value for detail in collection.details},
=======
                    "details": (
                        [
                            {
                                "id": detail.id,
                                "key": detail.key,
                                "value": detail.value,
                                "created_at": detail.created_at.isoformat(),
                                "updated_at": detail.updated_at.isoformat(),
                            }
                            for detail in collection.details
                        ]
                        if collection.details
                        else []
                    ),
>>>>>>> 33b348aa
                    "created_at": collection.created_at.isoformat(),
                    "updated_at": collection.updated_at.isoformat(),
                }
                for collection in collections
            ]
        },
    )


# 详情相关路由
@router.get("/{collection_id}/details", response_model=Response)
async def get_collection_details(
    collection_id: int,
    current_user: User = Depends(get_current_user),
    db: AsyncSession = Depends(get_db),
):
    # 验证收藏是否属于当前用户
    collection_query = select(Collection).where(
        Collection.id == collection_id, Collection.user_id == current_user.id
    )
    collection_result = await db.execute(collection_query)
    collection = collection_result.scalar_one_or_none()
    if not collection:
        raise HTTPException(
<<<<<<< HEAD
            status_code=status.HTTP_404_NOT_FOUND, detail="Collection not found or access denied"
        )

    details_query = select(CollectionDetail).where(CollectionDetail.collection_id == collection_id)
=======
            status_code=status.HTTP_404_NOT_FOUND,
            detail="Collection not found or access denied",
        )

    details_query = select(CollectionDetail).where(
        CollectionDetail.collection_id == collection_id
    )
>>>>>>> 33b348aa
    details_result = await db.execute(details_query)
    details = details_result.scalars().all()
    return Response(
        code=200,
        message="Collection details fetched successfully",
        data={
            "details": (
                [
                    {
                        "id": detail.id,
                        "key": detail.key,
                        "value": detail.value,
                        "created_at": detail.created_at.isoformat(),
                        "updated_at": detail.updated_at.isoformat(),
                    }
                    for detail in collection.details
                ]
                if collection.details
                else []
            )
        },
    )


@router.get("/{collection_id}/details/{key}", response_model=Response)
async def get_collection_detail(
    collection_id: int,
    key: str,
    current_user: User = Depends(get_current_user),
    db: AsyncSession = Depends(get_db),
):
    # 验证收藏是否属于当前用户
    collection_query = select(Collection).where(
        Collection.id == collection_id, Collection.user_id == current_user.id
    )
    collection_result = await db.execute(collection_query)
    collection = collection_result.scalar_one_or_none()
    if not collection:
        raise HTTPException(
<<<<<<< HEAD
            status_code=status.HTTP_404_NOT_FOUND, detail="Collection not found or access denied"
=======
            status_code=status.HTTP_404_NOT_FOUND,
            detail="Collection not found or access denied",
>>>>>>> 33b348aa
        )

    detail_query = select(CollectionDetail).where(
        CollectionDetail.collection_id == collection_id, CollectionDetail.key == key
    )
    detail_result = await db.execute(detail_query)
    detail = detail_result.scalar_one_or_none()
    if not detail:
        raise HTTPException(status_code=404, detail="Detail not found")
    return Response(
        code=200,
        message="Collection detail fetched successfully",
        data={
            "detail": {
                "id": detail.id,
                "key": detail.key,
                "value": detail.value,
                "created_at": detail.created_at.isoformat(),
                "updated_at": detail.updated_at.isoformat(),
            }
        },
    )


@router.put("/{collection_id}/details/{key}", response_model=Response)
async def update_collection_detail(
    collection_id: int,
    key: str,
    update: CollectionDetailUpdate,
    current_user: User = Depends(get_current_user),
    db: AsyncSession = Depends(get_db),
):
    # 验证收藏是否属于当前用户
    collection_query = select(Collection).where(
        Collection.id == collection_id, Collection.user_id == current_user.id
    )
    collection_result = await db.execute(collection_query)
    collection = collection_result.scalar_one_or_none()
    if not collection:
        raise HTTPException(
<<<<<<< HEAD
            status_code=status.HTTP_404_NOT_FOUND, detail="Collection not found or access denied"
=======
            status_code=status.HTTP_404_NOT_FOUND,
            detail="Collection not found or access denied",
>>>>>>> 33b348aa
        )

    detail_query = select(CollectionDetail).where(
        CollectionDetail.collection_id == collection_id, CollectionDetail.key == key
    )
    detail_result = await db.execute(detail_query)
    detail = detail_result.scalar_one_or_none()
    if detail:
        detail.value = update.value  # type: ignore
        db.add(detail)
        await db.commit()
        await db.refresh(detail)
        msg = "Detail updated successfully"
    else:
        detail = CollectionDetail(collection_id=collection_id, key=key, value=update.value)
        db.add(detail)
        await db.commit()
        await db.refresh(detail)
        msg = "Detail created successfully"
<<<<<<< HEAD
    return Response(code=200, message=msg, data={"key": detail.key, "value": detail.value})
=======
    return Response(
        code=200,
        message=msg,
        data={
            "detail": {
                "id": detail.id,
                "key": detail.key,
                "value": detail.value,
                "created_at": detail.created_at.isoformat(),
                "updated_at": detail.updated_at.isoformat(),
            }
        },
    )
>>>>>>> 33b348aa


@router.delete("/{collection_id}/details/{key}", response_model=Response)
async def delete_collection_detail(
    collection_id: int,
    key: str,
    current_user: User = Depends(get_current_user),
    db: AsyncSession = Depends(get_db),
):
    # 验证收藏是否属于当前用户
    collection_query = select(Collection).where(
        Collection.id == collection_id, Collection.user_id == current_user.id
    )
    collection_result = await db.execute(collection_query)
    collection = collection_result.scalar_one_or_none()
    if not collection:
        raise HTTPException(
<<<<<<< HEAD
            status_code=status.HTTP_404_NOT_FOUND, detail="Collection not found or access denied"
=======
            status_code=status.HTTP_404_NOT_FOUND,
            detail="Collection not found or access denied",
>>>>>>> 33b348aa
        )

    detail_query = select(CollectionDetail).where(
        CollectionDetail.collection_id == collection_id, CollectionDetail.key == key
    )
    detail_result = await db.execute(detail_query)
    detail = detail_result.scalar_one_or_none()
    if not detail:
        raise HTTPException(status_code=404, detail="Detail not found")
    await db.delete(detail)
    await db.commit()
    return Response(code=200, message="Detail deleted successfully", data={"key": key})


@router.get("/{collection_id}/tags", response_model=Response)
async def get_collection_tags(
    collection_id: int,
    current_user: User = Depends(get_current_user),
    db: AsyncSession = Depends(get_db),
):
    collection_query = select(Collection).where(
        Collection.id == collection_id, Collection.user_id == current_user.id
    )
    collection_result = await db.execute(collection_query)
    collection = collection_result.scalar_one_or_none()
    if not collection:
        raise HTTPException(
<<<<<<< HEAD
            status_code=status.HTTP_404_NOT_FOUND, detail="Collection not found or access denied"
        )
    tags = collection.tags.split(",") if collection.tags else []  # type: ignore
    return Response(code=200, message="Collection tags fetched successfully", data={"tags": tags})


@router.get("/public/{collection_id}/details", response_model=Response)
async def get_public_collection_details(collection_id: int, db: AsyncSession = Depends(get_db)):
=======
            status_code=status.HTTP_404_NOT_FOUND,
            detail="Collection not found or access denied",
        )
    tags = collection.tags.split(",") if collection.tags else []  # type: ignore
    return Response(
        code=200, message="Collection tags fetched successfully", data={"tags": tags}
    )


@router.get("/public/{collection_id}/details", response_model=Response)
async def get_public_collection_details(
    collection_id: int, db: AsyncSession = Depends(get_db)
):
>>>>>>> 33b348aa
    """
    获取收藏详情（公共接口，无需登录）
    用于推文中的收藏详情展示
    """
    # 检查收藏是否存在
    collection_query = select(Collection).where(Collection.id == collection_id)
    collection_result = await db.execute(collection_query)
    collection = collection_result.scalar_one_or_none()

    if not collection:
<<<<<<< HEAD
        raise HTTPException(status_code=status.HTTP_404_NOT_FOUND, detail="Collection not found")
=======
        raise HTTPException(
            status_code=status.HTTP_404_NOT_FOUND, detail="Collection not found"
        )
>>>>>>> 33b348aa

    # 获取收藏详情
    details_query = select(CollectionDetail).where(CollectionDetail.collection_id == collection_id)
    details_result = await db.execute(details_query)
    details = details_result.scalars().all()

    # 获取分类信息
    category_name = None
    if collection.category_id is not None:
        category_query = select(Category).where(Category.id == collection.category_id)
        category_result = await db.execute(category_query)
        category = category_result.scalar_one_or_none()
        if category:
            category_name = category.name

    return Response(
        code=200,
        message="Collection details fetched successfully",
        data={
            "collection": {
                "id": collection.id,
                "category_id": collection.category_id,
                "category_name": category_name,
                "tags": collection.tags,
                "details": (
                    [
                        {
                            "id": detail.id,
                            "key": detail.key,
                            "value": detail.value,
                            "created_at": detail.created_at.isoformat(),
                            "updated_at": detail.updated_at.isoformat(),
                        }
                        for detail in collection.details
                    ]
                    if collection.details
                    else []
                ),
                "created_at": collection.created_at.isoformat(),
                "updated_at": collection.updated_at.isoformat(),
            }
        },
    )


@router.put("/{collection_id}/tags", response_model=Response)
async def update_collection_tags(
    collection_id: int,
    update: CollectionTagsUpdate,
    current_user: User = Depends(get_current_user),
    db: AsyncSession = Depends(get_db),
):
    collection_query = select(Collection).where(
        Collection.id == collection_id, Collection.user_id == current_user.id
    )
    collection_result = await db.execute(collection_query)
    collection = collection_result.scalar_one_or_none()
    if not collection:
        raise HTTPException(
<<<<<<< HEAD
            status_code=status.HTTP_404_NOT_FOUND, detail="Collection not found or access denied"
=======
            status_code=status.HTTP_404_NOT_FOUND,
            detail="Collection not found or access denied",
>>>>>>> 33b348aa
        )
    collection.tags = ",".join(update.tags)  # type: ignore
    db.add(collection)
    await db.commit()
    await db.refresh(collection)
    return Response(
<<<<<<< HEAD
        code=200, message="Collection tags updated successfully", data={"tags": update.tags}
=======
        code=200,
        message="Collection tags updated successfully",
        data={"tags": update.tags},
>>>>>>> 33b348aa
    )


@router.delete("/{collection_id}", response_model=Response)
async def delete_collection(
    collection_id: int,
    current_user: User = Depends(get_current_user),
    db: AsyncSession = Depends(get_db),
):
    """
    通过ID删除一个收藏
    """
    collection_query = select(Collection).where(
        Collection.id == collection_id, Collection.user_id == current_user.id
    )
    collection_result = await db.execute(collection_query)
    collection = collection_result.scalar_one_or_none()
    if not collection:
        raise HTTPException(
<<<<<<< HEAD
            status_code=status.HTTP_404_NOT_FOUND, detail="Collection not found or access denied"
=======
            status_code=status.HTTP_404_NOT_FOUND,
            detail="Collection not found or access denied",
>>>>>>> 33b348aa
        )

    await db.delete(collection)
    await db.commit()

    return Response(
<<<<<<< HEAD
        code=200, message="Collection deleted successfully", data={"collection_id": collection_id}
=======
        code=200,
        message="Collection deleted successfully",
        data={"collection_id": collection_id},
>>>>>>> 33b348aa
    )<|MERGE_RESOLUTION|>--- conflicted
+++ resolved
@@ -352,13 +352,9 @@
     )
 
     if category_id:
-<<<<<<< HEAD
+      
         collections_query = collections_query.where(Collection.category_id == category_id)
-=======
-        collections_query = collections_query.where(
-            Collection.category_id == category_id
-        )
->>>>>>> 33b348aa
+
 
     collections_result = await db.execute(collections_query)
     collections = collections_result.scalars().unique().all()
@@ -372,24 +368,9 @@
                     "id": collection.id,
                     "category_id": collection.category_id,
                     "tags": collection.tags,
-<<<<<<< HEAD
+
                     "details": {detail.key: detail.value for detail in collection.details},
-=======
-                    "details": (
-                        [
-                            {
-                                "id": detail.id,
-                                "key": detail.key,
-                                "value": detail.value,
-                                "created_at": detail.created_at.isoformat(),
-                                "updated_at": detail.updated_at.isoformat(),
-                            }
-                            for detail in collection.details
-                        ]
-                        if collection.details
-                        else []
-                    ),
->>>>>>> 33b348aa
+
                     "created_at": collection.created_at.isoformat(),
                     "updated_at": collection.updated_at.isoformat(),
                 }
@@ -446,24 +427,9 @@
                     "id": collection.id,
                     "category_id": collection.category_id,
                     "tags": collection.tags,
-<<<<<<< HEAD
+
                     "details": {detail.key: detail.value for detail in collection.details},
-=======
-                    "details": (
-                        [
-                            {
-                                "id": detail.id,
-                                "key": detail.key,
-                                "value": detail.value,
-                                "created_at": detail.created_at.isoformat(),
-                                "updated_at": detail.updated_at.isoformat(),
-                            }
-                            for detail in collection.details
-                        ]
-                        if collection.details
-                        else []
-                    ),
->>>>>>> 33b348aa
+
                     "created_at": collection.created_at.isoformat(),
                     "updated_at": collection.updated_at.isoformat(),
                 }
@@ -498,24 +464,9 @@
                     "id": collection.id,
                     "category_id": collection.category_id,
                     "tags": collection.tags,
-<<<<<<< HEAD
+
                     "details": {detail.key: detail.value for detail in collection.details},
-=======
-                    "details": (
-                        [
-                            {
-                                "id": detail.id,
-                                "key": detail.key,
-                                "value": detail.value,
-                                "created_at": detail.created_at.isoformat(),
-                                "updated_at": detail.updated_at.isoformat(),
-                            }
-                            for detail in collection.details
-                        ]
-                        if collection.details
-                        else []
-                    ),
->>>>>>> 33b348aa
+
                     "created_at": collection.created_at.isoformat(),
                     "updated_at": collection.updated_at.isoformat(),
                 }
@@ -540,20 +491,12 @@
     collection = collection_result.scalar_one_or_none()
     if not collection:
         raise HTTPException(
-<<<<<<< HEAD
+
             status_code=status.HTTP_404_NOT_FOUND, detail="Collection not found or access denied"
         )
 
     details_query = select(CollectionDetail).where(CollectionDetail.collection_id == collection_id)
-=======
-            status_code=status.HTTP_404_NOT_FOUND,
-            detail="Collection not found or access denied",
-        )
-
-    details_query = select(CollectionDetail).where(
-        CollectionDetail.collection_id == collection_id
-    )
->>>>>>> 33b348aa
+
     details_result = await db.execute(details_query)
     details = details_result.scalars().all()
     return Response(
@@ -593,12 +536,9 @@
     collection = collection_result.scalar_one_or_none()
     if not collection:
         raise HTTPException(
-<<<<<<< HEAD
+
             status_code=status.HTTP_404_NOT_FOUND, detail="Collection not found or access denied"
-=======
-            status_code=status.HTTP_404_NOT_FOUND,
-            detail="Collection not found or access denied",
->>>>>>> 33b348aa
+
         )
 
     detail_query = select(CollectionDetail).where(
@@ -639,12 +579,9 @@
     collection = collection_result.scalar_one_or_none()
     if not collection:
         raise HTTPException(
-<<<<<<< HEAD
+
             status_code=status.HTTP_404_NOT_FOUND, detail="Collection not found or access denied"
-=======
-            status_code=status.HTTP_404_NOT_FOUND,
-            detail="Collection not found or access denied",
->>>>>>> 33b348aa
+
         )
 
     detail_query = select(CollectionDetail).where(
@@ -664,23 +601,9 @@
         await db.commit()
         await db.refresh(detail)
         msg = "Detail created successfully"
-<<<<<<< HEAD
+
     return Response(code=200, message=msg, data={"key": detail.key, "value": detail.value})
-=======
-    return Response(
-        code=200,
-        message=msg,
-        data={
-            "detail": {
-                "id": detail.id,
-                "key": detail.key,
-                "value": detail.value,
-                "created_at": detail.created_at.isoformat(),
-                "updated_at": detail.updated_at.isoformat(),
-            }
-        },
-    )
->>>>>>> 33b348aa
+
 
 
 @router.delete("/{collection_id}/details/{key}", response_model=Response)
@@ -698,12 +621,9 @@
     collection = collection_result.scalar_one_or_none()
     if not collection:
         raise HTTPException(
-<<<<<<< HEAD
+
             status_code=status.HTTP_404_NOT_FOUND, detail="Collection not found or access denied"
-=======
-            status_code=status.HTTP_404_NOT_FOUND,
-            detail="Collection not found or access denied",
->>>>>>> 33b348aa
+
         )
 
     detail_query = select(CollectionDetail).where(
@@ -731,7 +651,7 @@
     collection = collection_result.scalar_one_or_none()
     if not collection:
         raise HTTPException(
-<<<<<<< HEAD
+
             status_code=status.HTTP_404_NOT_FOUND, detail="Collection not found or access denied"
         )
     tags = collection.tags.split(",") if collection.tags else []  # type: ignore
@@ -740,21 +660,7 @@
 
 @router.get("/public/{collection_id}/details", response_model=Response)
 async def get_public_collection_details(collection_id: int, db: AsyncSession = Depends(get_db)):
-=======
-            status_code=status.HTTP_404_NOT_FOUND,
-            detail="Collection not found or access denied",
-        )
-    tags = collection.tags.split(",") if collection.tags else []  # type: ignore
-    return Response(
-        code=200, message="Collection tags fetched successfully", data={"tags": tags}
-    )
-
-
-@router.get("/public/{collection_id}/details", response_model=Response)
-async def get_public_collection_details(
-    collection_id: int, db: AsyncSession = Depends(get_db)
-):
->>>>>>> 33b348aa
+
     """
     获取收藏详情（公共接口，无需登录）
     用于推文中的收藏详情展示
@@ -765,13 +671,9 @@
     collection = collection_result.scalar_one_or_none()
 
     if not collection:
-<<<<<<< HEAD
+
         raise HTTPException(status_code=status.HTTP_404_NOT_FOUND, detail="Collection not found")
-=======
-        raise HTTPException(
-            status_code=status.HTTP_404_NOT_FOUND, detail="Collection not found"
-        )
->>>>>>> 33b348aa
+
 
     # 获取收藏详情
     details_query = select(CollectionDetail).where(CollectionDetail.collection_id == collection_id)
@@ -831,25 +733,18 @@
     collection = collection_result.scalar_one_or_none()
     if not collection:
         raise HTTPException(
-<<<<<<< HEAD
+
             status_code=status.HTTP_404_NOT_FOUND, detail="Collection not found or access denied"
-=======
-            status_code=status.HTTP_404_NOT_FOUND,
-            detail="Collection not found or access denied",
->>>>>>> 33b348aa
+
         )
     collection.tags = ",".join(update.tags)  # type: ignore
     db.add(collection)
     await db.commit()
     await db.refresh(collection)
     return Response(
-<<<<<<< HEAD
+
         code=200, message="Collection tags updated successfully", data={"tags": update.tags}
-=======
-        code=200,
-        message="Collection tags updated successfully",
-        data={"tags": update.tags},
->>>>>>> 33b348aa
+
     )
 
 
@@ -869,23 +764,16 @@
     collection = collection_result.scalar_one_or_none()
     if not collection:
         raise HTTPException(
-<<<<<<< HEAD
+
             status_code=status.HTTP_404_NOT_FOUND, detail="Collection not found or access denied"
-=======
-            status_code=status.HTTP_404_NOT_FOUND,
-            detail="Collection not found or access denied",
->>>>>>> 33b348aa
+
         )
 
     await db.delete(collection)
     await db.commit()
 
     return Response(
-<<<<<<< HEAD
+
         code=200, message="Collection deleted successfully", data={"collection_id": collection_id}
-=======
-        code=200,
-        message="Collection deleted successfully",
-        data={"collection_id": collection_id},
->>>>>>> 33b348aa
+
     )